﻿<?xml version="1.0" encoding="utf-8"?>
<Project ToolsVersion="4.0" xmlns="http://schemas.microsoft.com/developer/msbuild/2003">
  <ItemGroup>
    <Filter Include="Source Files">
      <UniqueIdentifier>{4FC737F1-C7A5-4376-A066-2A32D752A2FF}</UniqueIdentifier>
      <Extensions>cpp;c;cc;cxx;def;odl;idl;hpj;bat;asm;asmx</Extensions>
    </Filter>
    <Filter Include="Header Files">
      <UniqueIdentifier>{93995380-89BD-4b04-88EB-625FBE52EBFB}</UniqueIdentifier>
      <Extensions>h;hh;hpp;hxx;hm;inl;inc;xsd</Extensions>
    </Filter>
    <Filter Include="Test Files">
      <UniqueIdentifier>{02816a23-712b-40ae-9b99-ea302bdbe227}</UniqueIdentifier>
    </Filter>
  </ItemGroup>
  <ItemGroup>
    <ClInclude Include="almost_equals.hpp">
      <Filter>Header Files</Filter>
    </ClInclude>
    <ClInclude Include="almost_equals_body.hpp">
      <Filter>Source Files</Filter>
    </ClInclude>
    <ClInclude Include="numerics.hpp">
      <Filter>Header Files</Filter>
    </ClInclude>
    <ClInclude Include="numerics_body.hpp">
      <Filter>Source Files</Filter>
    </ClInclude>
    <ClInclude Include="algebra.hpp">
      <Filter>Header Files</Filter>
    </ClInclude>
    <ClInclude Include="algebra_body.hpp">
      <Filter>Source Files</Filter>
    </ClInclude>
    <ClInclude Include="statistics.hpp">
      <Filter>Header Files</Filter>
    </ClInclude>
    <ClInclude Include="statistics_body.hpp">
      <Filter>Source Files</Filter>
    </ClInclude>
    <ClInclude Include="vanishes_before.hpp">
      <Filter>Header Files</Filter>
    </ClInclude>
    <ClInclude Include="vanishes_before_body.hpp">
      <Filter>Source Files</Filter>
    </ClInclude>
    <ClInclude Include="componentwise.hpp">
      <Filter>Header Files</Filter>
    </ClInclude>
    <ClInclude Include="componentwise_body.hpp">
      <Filter>Source Files</Filter>
    </ClInclude>
    <ClInclude Include="integration.hpp">
      <Filter>Header Files</Filter>
    </ClInclude>
    <ClInclude Include="integration_body.hpp">
      <Filter>Source Files</Filter>
    </ClInclude>
    <ClInclude Include="solar_system_factory.hpp">
      <Filter>Header Files</Filter>
    </ClInclude>
    <ClInclude Include="solar_system_factory_body.hpp">
      <Filter>Source Files</Filter>
    </ClInclude>
    <ClInclude Include="make_not_null.hpp">
      <Filter>Header Files</Filter>
    </ClInclude>
    <ClInclude Include="make_not_null_body.hpp">
      <Filter>Source Files</Filter>
    </ClInclude>
<<<<<<< HEAD
    <ClInclude Include="actions.hpp">
=======
    <ClInclude Include="matchers.hpp">
>>>>>>> 78a1a1c4
      <Filter>Header Files</Filter>
    </ClInclude>
  </ItemGroup>
  <ItemGroup>
    <ClCompile Include="almost_equals_test.cpp">
      <Filter>Test Files</Filter>
    </ClCompile>
    <ClCompile Include="numerics_test.cpp">
      <Filter>Test Files</Filter>
    </ClCompile>
    <ClCompile Include="algebra_test.cpp">
      <Filter>Test Files</Filter>
    </ClCompile>
    <ClCompile Include="statistics_test.cpp">
      <Filter>Test Files</Filter>
    </ClCompile>
    <ClCompile Include="vanishes_before_test.cpp">
      <Filter>Test Files</Filter>
    </ClCompile>
    <ClCompile Include="componentwise_test.cpp">
      <Filter>Test Files</Filter>
    </ClCompile>
    <ClCompile Include="solar_system_factory_test.cpp">
      <Filter>Test Files</Filter>
    </ClCompile>
  </ItemGroup>
</Project><|MERGE_RESOLUTION|>--- conflicted
+++ resolved
@@ -68,11 +68,10 @@
     <ClInclude Include="make_not_null_body.hpp">
       <Filter>Source Files</Filter>
     </ClInclude>
-<<<<<<< HEAD
+    <ClInclude Include="matchers.hpp">
+      <Filter>Header Files</Filter>
+    </ClInclude>
     <ClInclude Include="actions.hpp">
-=======
-    <ClInclude Include="matchers.hpp">
->>>>>>> 78a1a1c4
       <Filter>Header Files</Filter>
     </ClInclude>
   </ItemGroup>
