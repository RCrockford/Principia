﻿<?xml version="1.0" encoding="utf-8"?>
<Project ToolsVersion="4.0" xmlns="http://schemas.microsoft.com/developer/msbuild/2003">
  <ItemGroup>
    <Filter Include="Source Files">
      <UniqueIdentifier>{4FC737F1-C7A5-4376-A066-2A32D752A2FF}</UniqueIdentifier>
      <Extensions>cpp;c;cc;cxx;def;odl;idl;hpj;bat;asm;asmx</Extensions>
    </Filter>
    <Filter Include="Header Files">
      <UniqueIdentifier>{93995380-89BD-4b04-88EB-625FBE52EBFB}</UniqueIdentifier>
      <Extensions>h;hh;hpp;hxx;hm;inl;inc;xsd</Extensions>
    </Filter>
    <Filter Include="Test Files">
      <UniqueIdentifier>{0faba8e9-2063-4801-98f0-1f32c1e084ec}</UniqueIdentifier>
    </Filter>
    <Filter Include="Resource Files">
      <UniqueIdentifier>{77614383-550c-4819-b2d2-11e2505ec337}</UniqueIdentifier>
    </Filter>
  </ItemGroup>
  <ItemGroup>
    <ClCompile Include="plugin_test.cpp">
      <Filter>Test Files</Filter>
    </ClCompile>
    <ClCompile Include="..\ksp_plugin\plugin.cpp">
      <Filter>Source Files</Filter>
    </ClCompile>
    <ClCompile Include="interface_test.cpp">
      <Filter>Test Files</Filter>
    </ClCompile>
    <ClCompile Include="..\ksp_plugin\interface.cpp">
      <Filter>Source Files</Filter>
    </ClCompile>
    <ClCompile Include="vessel_test.cpp">
      <Filter>Test Files</Filter>
    </ClCompile>
    <ClCompile Include="part_test.cpp">
      <Filter>Test Files</Filter>
    </ClCompile>
    <ClCompile Include="celestial_test.cpp">
      <Filter>Test Files</Filter>
    </ClCompile>
    <ClCompile Include="plugin_compatibility_test.cpp">
      <Filter>Test Files</Filter>
    </ClCompile>
    <ClCompile Include="plugin_integration_test.cpp">
      <Filter>Test Files</Filter>
    </ClCompile>
    <ClCompile Include="manœuvre_test.cpp">
      <Filter>Test Files</Filter>
    </ClCompile>
    <ClCompile Include="..\journal\recorder.cpp">
      <Filter>Source Files</Filter>
    </ClCompile>
    <ClCompile Include="..\journal\profiles.cpp">
      <Filter>Source Files</Filter>
    </ClCompile>
    <ClCompile Include="..\ksp_plugin\flight_plan.cpp">
      <Filter>Source Files</Filter>
    </ClCompile>
    <ClCompile Include="flight_plan_test.cpp">
      <Filter>Test Files</Filter>
    </ClCompile>
    <ClCompile Include="..\ksp_plugin\burn.cpp">
      <Filter>Source Files</Filter>
    </ClCompile>
    <ClCompile Include="..\ksp_plugin\interface_flight_plan.cpp">
      <Filter>Source Files</Filter>
    </ClCompile>
    <ClCompile Include="mock_plugin.cpp">
      <Filter>Source Files</Filter>
    </ClCompile>
    <ClCompile Include="mock_flight_plan.cpp">
      <Filter>Source Files</Filter>
    </ClCompile>
    <ClCompile Include="..\ksp_plugin\interface_iterator.cpp">
      <Filter>Source Files</Filter>
    </ClCompile>
    <ClCompile Include="..\ksp_plugin\interface_vessel.cpp">
      <Filter>Source Files</Filter>
    </ClCompile>
    <ClCompile Include="..\base\status.cpp">
      <Filter>Source Files</Filter>
    </ClCompile>
    <ClCompile Include="..\ksp_plugin\vessel.cpp">
      <Filter>Source Files</Filter>
    </ClCompile>
    <ClCompile Include="..\ksp_plugin\pile_up.cpp">
      <Filter>Source Files</Filter>
    </ClCompile>
    <ClCompile Include="pile_up_test.cpp">
      <Filter>Test Files</Filter>
    </ClCompile>
    <ClCompile Include="..\ksp_plugin\part.cpp">
      <Filter>Source Files</Filter>
    </ClCompile>
    <ClCompile Include="..\ksp_plugin\part_subsets.cpp">
      <Filter>Source Files</Filter>
    </ClCompile>
    <ClCompile Include="..\ksp_plugin\identification.cpp">
      <Filter>Source Files</Filter>
    </ClCompile>
    <ClCompile Include="..\ksp_plugin\celestial.cpp">
      <Filter>Source Files</Filter>
    </ClCompile>
    <ClCompile Include="..\ksp_plugin\integrators.cpp">
      <Filter>Source Files</Filter>
    </ClCompile>
    <ClCompile Include="..\base\version.generated.cc">
      <Filter>Source Files</Filter>
    </ClCompile>
<<<<<<< HEAD
    <ClCompile Include="renderer_test.cpp">
      <Filter>Test Files</Filter>
    </ClCompile>
    <ClCompile Include="..\ksp_plugin\renderer.cpp">
      <Filter>Source Files</Filter>
    </ClCompile>
=======
    <ClCompile Include="interface_renderer_test.cpp">
      <Filter>Test Files</Filter>
    </ClCompile>
    <ClCompile Include="..\ksp_plugin\interface_renderer.cpp">
      <Filter>Source Files</Filter>
    </ClCompile>
    <ClCompile Include="interface_flight_plan_test.cpp">
      <Filter>Test Files</Filter>
    </ClCompile>
>>>>>>> 6346e821
  </ItemGroup>
  <ItemGroup>
    <ClInclude Include="mock_plugin.hpp">
      <Filter>Header Files</Filter>
    </ClInclude>
    <ClInclude Include="mock_flight_plan.hpp">
      <Filter>Header Files</Filter>
    </ClInclude>
    <ClInclude Include="mock_manœuvre.hpp">
      <Filter>Header Files</Filter>
    </ClInclude>
    <ClInclude Include="mock_celestial.hpp">
      <Filter>Header Files</Filter>
    </ClInclude>
  </ItemGroup>
  <ItemGroup>
    <ClInclude Include="mock_vessel.hpp">
      <Filter>Header Files</Filter>
    </ClInclude>
  </ItemGroup>
  <ItemGroup>
    <None Include="simple_plugin.proto.bin">
      <Filter>Resource Files</Filter>
    </None>
    <None Include="simple_plugin.proto.hex">
      <Filter>Resource Files</Filter>
    </None>
  </ItemGroup>
</Project><|MERGE_RESOLUTION|>--- conflicted
+++ resolved
@@ -107,14 +107,6 @@
     <ClCompile Include="..\base\version.generated.cc">
       <Filter>Source Files</Filter>
     </ClCompile>
-<<<<<<< HEAD
-    <ClCompile Include="renderer_test.cpp">
-      <Filter>Test Files</Filter>
-    </ClCompile>
-    <ClCompile Include="..\ksp_plugin\renderer.cpp">
-      <Filter>Source Files</Filter>
-    </ClCompile>
-=======
     <ClCompile Include="interface_renderer_test.cpp">
       <Filter>Test Files</Filter>
     </ClCompile>
@@ -124,7 +116,12 @@
     <ClCompile Include="interface_flight_plan_test.cpp">
       <Filter>Test Files</Filter>
     </ClCompile>
->>>>>>> 6346e821
+    <ClCompile Include="renderer_test.cpp">
+      <Filter>Test Files</Filter>
+    </ClCompile>
+    <ClCompile Include="..\ksp_plugin\renderer.cpp">
+      <Filter>Source Files</Filter>
+    </ClCompile>
   </ItemGroup>
   <ItemGroup>
     <ClInclude Include="mock_plugin.hpp">
