﻿<?xml version="1.0" encoding="utf-8"?>
<Project ToolsVersion="4.0" xmlns="http://schemas.microsoft.com/developer/msbuild/2003">
  <ItemGroup>
    <Filter Include="Source Files">
      <UniqueIdentifier>{4FC737F1-C7A5-4376-A066-2A32D752A2FF}</UniqueIdentifier>
      <Extensions>cpp;c;cc;cxx;def;odl;idl;hpj;bat;asm;asmx</Extensions>
    </Filter>
    <Filter Include="Header Files">
      <UniqueIdentifier>{93995380-89BD-4b04-88EB-625FBE52EBFB}</UniqueIdentifier>
      <Extensions>h;hh;hpp;hxx;hm;inl;inc;xsd</Extensions>
    </Filter>
    <Filter Include="Test Files">
      <UniqueIdentifier>{0faba8e9-2063-4801-98f0-1f32c1e084ec}</UniqueIdentifier>
    </Filter>
    <Filter Include="Resource Files">
      <UniqueIdentifier>{77614383-550c-4819-b2d2-11e2505ec337}</UniqueIdentifier>
    </Filter>
  </ItemGroup>
  <ItemGroup>
    <ClCompile Include="plugin_test.cpp">
      <Filter>Test Files</Filter>
    </ClCompile>
    <ClCompile Include="..\ksp_plugin\plugin.cpp">
      <Filter>Source Files</Filter>
    </ClCompile>
    <ClCompile Include="interface_test.cpp">
      <Filter>Test Files</Filter>
    </ClCompile>
    <ClCompile Include="..\ksp_plugin\interface.cpp">
      <Filter>Source Files</Filter>
    </ClCompile>
    <ClCompile Include="vessel_test.cpp">
      <Filter>Test Files</Filter>
    </ClCompile>
    <ClCompile Include="part_test.cpp">
      <Filter>Test Files</Filter>
    </ClCompile>
    <ClCompile Include="celestial_test.cpp">
      <Filter>Test Files</Filter>
    </ClCompile>
    <ClCompile Include="plugin_compatibility_test.cpp">
      <Filter>Test Files</Filter>
    </ClCompile>
    <ClCompile Include="plugin_integration_test.cpp">
      <Filter>Test Files</Filter>
    </ClCompile>
    <ClCompile Include="manœuvre_test.cpp">
      <Filter>Test Files</Filter>
    </ClCompile>
    <ClCompile Include="..\journal\recorder.cpp">
      <Filter>Source Files</Filter>
    </ClCompile>
    <ClCompile Include="..\journal\profiles.cpp">
      <Filter>Source Files</Filter>
    </ClCompile>
    <ClCompile Include="..\ksp_plugin\flight_plan.cpp">
      <Filter>Source Files</Filter>
    </ClCompile>
    <ClCompile Include="flight_plan_test.cpp">
      <Filter>Test Files</Filter>
    </ClCompile>
    <ClCompile Include="..\ksp_plugin\burn.cpp">
      <Filter>Source Files</Filter>
    </ClCompile>
    <ClCompile Include="..\ksp_plugin\interface_flight_plan.cpp">
      <Filter>Source Files</Filter>
    </ClCompile>
    <ClCompile Include="mock_plugin.cpp">
      <Filter>Source Files</Filter>
    </ClCompile>
    <ClCompile Include="mock_flight_plan.cpp">
      <Filter>Source Files</Filter>
    </ClCompile>
    <ClCompile Include="..\ksp_plugin\interface_iterator.cpp">
      <Filter>Source Files</Filter>
    </ClCompile>
    <ClCompile Include="..\ksp_plugin\interface_vessel.cpp">
      <Filter>Source Files</Filter>
    </ClCompile>
    <ClCompile Include="..\base\status.cpp">
      <Filter>Source Files</Filter>
    </ClCompile>
    <ClCompile Include="..\ksp_plugin\vessel.cpp">
      <Filter>Source Files</Filter>
    </ClCompile>
    <ClCompile Include="..\ksp_plugin\pile_up.cpp">
      <Filter>Source Files</Filter>
    </ClCompile>
    <ClCompile Include="pile_up_test.cpp">
      <Filter>Test Files</Filter>
    </ClCompile>
    <ClCompile Include="..\ksp_plugin\part.cpp">
      <Filter>Source Files</Filter>
    </ClCompile>
    <ClCompile Include="..\ksp_plugin\part_subsets.cpp">
      <Filter>Source Files</Filter>
    </ClCompile>
    <ClCompile Include="..\ksp_plugin\identification.cpp">
      <Filter>Source Files</Filter>
    </ClCompile>
    <ClCompile Include="..\ksp_plugin\celestial.cpp">
      <Filter>Source Files</Filter>
    </ClCompile>
    <ClCompile Include="..\ksp_plugin\integrators.cpp">
      <Filter>Source Files</Filter>
    </ClCompile>
<<<<<<< HEAD
    <ClCompile Include="interface_flight_plan_test.cpp">
      <Filter>Test Files</Filter>
    </ClCompile>
    <ClCompile Include="mock_renderer.cpp">
      <Filter>Source Files</Filter>
    </ClCompile>
    <ClCompile Include="interface_renderer_test.cpp">
      <Filter>Test Files</Filter>
    </ClCompile>
    <ClCompile Include="..\ksp_plugin\interface_renderer.cpp">
      <Filter>Source Files</Filter>
    </ClCompile>
    <ClCompile Include="..\ksp_plugin\renderer.cpp">
      <Filter>Source Files</Filter>
    </ClCompile>
    <ClCompile Include="renderer_test.cpp">
      <Filter>Test Files</Filter>
    </ClCompile>
=======
    <ClCompile Include="..\base\version.generated.cc">
      <Filter>Source Files</Filter>
    </ClCompile>
>>>>>>> 097adab3
  </ItemGroup>
  <ItemGroup>
    <ClInclude Include="mock_plugin.hpp">
      <Filter>Header Files</Filter>
    </ClInclude>
    <ClInclude Include="mock_flight_plan.hpp">
      <Filter>Header Files</Filter>
    </ClInclude>
    <ClInclude Include="mock_manœuvre.hpp">
      <Filter>Header Files</Filter>
    </ClInclude>
    <ClInclude Include="mock_renderer.hpp">
      <Filter>Header Files</Filter>
    </ClInclude>
    <ClInclude Include="mock_celestial.hpp">
      <Filter>Header Files</Filter>
    </ClInclude>
  </ItemGroup>
  <ItemGroup>
    <ClInclude Include="mock_vessel.hpp">
      <Filter>Header Files</Filter>
    </ClInclude>
  </ItemGroup>
  <ItemGroup>
    <None Include="simple_plugin.proto.bin">
      <Filter>Resource Files</Filter>
    </None>
    <None Include="simple_plugin.proto.hex">
      <Filter>Resource Files</Filter>
    </None>
  </ItemGroup>
</Project><|MERGE_RESOLUTION|>--- conflicted
+++ resolved
@@ -104,7 +104,6 @@
     <ClCompile Include="..\ksp_plugin\integrators.cpp">
       <Filter>Source Files</Filter>
     </ClCompile>
-<<<<<<< HEAD
     <ClCompile Include="interface_flight_plan_test.cpp">
       <Filter>Test Files</Filter>
     </ClCompile>
@@ -123,11 +122,9 @@
     <ClCompile Include="renderer_test.cpp">
       <Filter>Test Files</Filter>
     </ClCompile>
-=======
     <ClCompile Include="..\base\version.generated.cc">
       <Filter>Source Files</Filter>
     </ClCompile>
->>>>>>> 097adab3
   </ItemGroup>
   <ItemGroup>
     <ClInclude Include="mock_plugin.hpp">
