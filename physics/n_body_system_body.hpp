--- conflicted
+++ resolved
@@ -21,47 +21,9 @@
 namespace principia {
 namespace physics {
 
-<<<<<<< HEAD
-NBodySystem::NBodySystem(std::vector<Body<InertialFrame>*> const* bodies)
+template<typename InertialFrame>
+NBodySystem<InertialFrame>::NBodySystem(std::vector<Body<InertialFrame>*> const* bodies)
     : bodies_(bodies) {}
-=======
-namespace {
-
-template<typename Scalar>
-Scalar FromDouble(double const quantity) {
-  return quantity * quantities::SIUnit<Scalar>();
-}
-
-template<typename Scalar, typename Frame>
-Vector<Scalar, Frame> FromDouble(double const x,
-                                 double const y,
-                                 double const z) {
-  R3Element<Scalar> coordinates;
-  coordinates.x = FromDouble<Scalar>(x);
-  coordinates.y = FromDouble<Scalar>(y);
-  coordinates.z = FromDouble<Scalar>(z);
-  return Vector<Scalar, Frame>(coordinates);
-}
-
-template<typename Scalar>
-double ToDouble(Scalar const& quantity) {
-  return quantity / quantities::SIUnit<Scalar>();
-}
-
-template<typename Scalar, typename Frame>
-std::vector<double> ToDouble(Vector<Scalar, Frame> const& vector) {
-  R3Element<Scalar> const& coordinates = vector.coordinates();
-  return {ToDouble(coordinates.x),
-          ToDouble(coordinates.y),
-          ToDouble(coordinates.z)};
-}
-
-}  // namespace
-
-template<typename InertialFrame>
-NBodySystem<InertialFrame>::NBodySystem(
-    std::vector<Body<InertialFrame>*> const* bodies) : bodies_(bodies) {}
->>>>>>> 5469125c
 
 template<typename InertialFrame>
 NBodySystem<InertialFrame>::~NBodySystem() {
@@ -70,26 +32,14 @@
   }
 }
 
-<<<<<<< HEAD
-void NBodySystem::Integrate(
+template<typename InertialFrame>
+void NBodySystem<InertialFrame>::Integrate(
     SymplecticIntegrator<Length, Speed> const& integrator,
     Time const& tmax,
     Time const& Δt,
     int const sampling_period) {
   SymplecticIntegrator<Length, Speed>::Parameters parameters;
   SymplecticIntegrator<Length, Speed>::Solution solution;
-=======
-
-template<typename InertialFrame>
-void NBodySystem<InertialFrame>::Integrate(
-    SymplecticIntegrator const& integrator,
-    Time const& tmax,
-    Time const& Δt,
-    int const sampling_period) {
-  using quantities::SIUnit;
-  SymplecticIntegrator::Parameters parameters;
-  SymplecticIntegrator::Solution solution;
->>>>>>> 5469125c
 
   // Prepare the input data.
   std::unique_ptr<Time> reference_time;
@@ -154,22 +104,12 @@
   }
 }
 
-<<<<<<< HEAD
-void NBodySystem::ComputeGravitationalAccelerations(
+template<typename InertialFrame>
+void NBodySystem<InertialFrame>::ComputeGravitationalAccelerations(
     Time const& t,
     std::vector<Length> const& q,
     std::vector<Acceleration>* result) const {
   result->assign(result->size(), Acceleration());
-=======
-template<typename InertialFrame>
-void NBodySystem<InertialFrame>::ComputeGravitationalAccelerations(
-    double const t,
-    std::vector<double> const& q,
-    std::vector<double>* result) const {
-  using quantities::SIUnit;
-  static auto const dimension_factor = 1 / SIUnit<GravitationalParameter>();
-  result->assign(result->size(), 0);
->>>>>>> 5469125c
 
   // TODO(phl): Used to deal with proper accelerations here.
   for (size_t b1 = 0; b1 < bodies_->size(); ++b1) {
@@ -206,15 +146,10 @@
   }
 }
 
-<<<<<<< HEAD
-void NBodySystem::ComputeGravitationalVelocities(std::vector<Speed> const& p,
-                                                 std::vector<Speed>* result) {
-=======
 template<typename InertialFrame>
 void NBodySystem<InertialFrame>::ComputeGravitationalVelocities(
-    std::vector<double> const& p,
-    std::vector<double>* result) {
->>>>>>> 5469125c
+    std::vector<Speed> const& p,
+    std::vector<Speed>* result) {
   *result = p;
 }
 
