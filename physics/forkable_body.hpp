--- conflicted
+++ resolved
@@ -338,13 +338,8 @@
   serialization::Trajectory::Litter* litter = nullptr;
   for (auto const& pair : children_) {
     Instant const& fork_time = pair.first;
-<<<<<<< HEAD
-    Tr4jectory const& child = pair.second;
-    if (!last_instant || fork_time != *last_instant) {
-=======
     std::unique_ptr<Tr4jectory> const& child = pair.second;
     if (!last_instant || fork_time != last_instant) {
->>>>>>> 44039b32
       last_instant = fork_time;
       litter = message->add_children();
       fork_time.WriteToMessage(litter->mutable_fork_time());
