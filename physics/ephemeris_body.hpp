--- conflicted
+++ resolved
@@ -369,29 +369,12 @@
     FixedStepParameters const& parameters) const {
   IntegrationProblem<NewtonianMotionEquation> problem;
 
-  // The hints are owned by the lambda.
-  //typename NewtonianMotionEquation::RightHandSideComputation a([this,
-  //     intrinsic_accelerations,
-  //     hints = make_not_null_unique<
-  //         std::vector<typename ContinuousTrajectory<Frame>::Hint>>(
-  //         bodies_.size())](Instant const& t,
-  //      std::vector<Position<Frame>> const& positions,
-  //      std::vector<Vector<Acceleration, Frame>>& accelerations) {
-  //  ComputeMasslessBodiesTotalAccelerations(
-  //      intrinsic_accelerations, t, positions, accelerations, *hints);
-  //});
-  //problem.equation.compute_acceleration = std::move(a);
-  problem.equation.compute_acceleration =
-      [this,
-       intrinsic_accelerations,
-       hints = make_not_null_unique<
-           std::vector<typename ContinuousTrajectory<Frame>::Hint>>(
-           bodies_.size())](
-          Instant const& t,
-          std::vector<Position<Frame>> const& positions,
-          std::vector<Vector<Acceleration, Frame>>& accelerations) {
+  problem.equation.compute_acceleration = [this, intrinsic_accelerations](
+      Instant const& t,
+      std::vector<Position<Frame>> const& positions,
+      std::vector<Vector<Acceleration, Frame>>& accelerations) {
     ComputeMasslessBodiesTotalAccelerations(
-        intrinsic_accelerations, t, positions, accelerations, *hints);
+        intrinsic_accelerations, t, positions, accelerations);
   };
 
   for (auto const& trajectory : trajectories) {
@@ -514,46 +497,7 @@
     Prolong(t);
   }
 
-<<<<<<< HEAD
   instance.Solve(t);
-=======
-  IntegrationProblem<NewtonianMotionEquation> problem;
-  problem.equation = {
-      std::bind(&Ephemeris::ComputeMasslessBodiesTotalAccelerations,
-                this,
-                std::cref(intrinsic_accelerations),
-                _1, _2, _3)};
-
-  for (auto const& trajectory : trajectories) {
-    auto const trajectory_last = trajectory->last();
-    auto const last_degrees_of_freedom = trajectory_last.degrees_of_freedom();
-    // TODO(phl): why do we keep rewriting this?  Should we check consistency?
-    problem.initial_state.time =
-        DoublePrecision<Instant>(trajectory_last.time());
-    problem.initial_state.positions.emplace_back(
-        last_degrees_of_freedom.position());
-    problem.initial_state.velocities.emplace_back(
-        last_degrees_of_freedom.velocity());
-  }
-
-#if defined(WE_LOVE_228)
-  typename NewtonianMotionEquation::SystemState last_state;
-  auto const append_state =
-      [&last_state](
-          typename NewtonianMotionEquation::SystemState const& state) {
-        last_state = state;
-      };
-#else
-  auto const append_state =
-      std::bind(&Ephemeris::AppendMasslessBodiesState,
-                _1, std::cref(trajectories));
-#endif
-
-  auto const instance =
-      parameters.integrator_->NewInstance(
-          problem, append_state, parameters.step_);
-  instance->Solve(t);
->>>>>>> 3d1d657d
 
 #if defined(WE_LOVE_228)
   // The |positions| are empty if and only if |append_state| was never called;
