--- conflicted
+++ resolved
@@ -502,9 +502,6 @@
     Prolong(t);
   }
 
-<<<<<<< HEAD
-  instance.Solve(t);
-=======
   std::vector<typename ContinuousTrajectory<Frame>::Hint> hints(bodies_.size());
   IntegrationProblem<NewtonianMotionEquation> problem;
   problem.equation = {
@@ -543,7 +540,6 @@
       parameters.integrator_->NewInstance(
           problem, append_state, parameters.step_);
   instance->Solve(t);
->>>>>>> be398e9d
 
 #if defined(WE_LOVE_228)
   // The |positions| are empty if and only if |append_state| was never called;
