--- conflicted
+++ resolved
@@ -141,1142 +141,7 @@
 
 }  // namespace
 
-<<<<<<< HEAD
-void InitGoogleLogging::Run(Message const& message,
-                            not_null<Player::PointerMap*> const pointer_map) {}
-
-void SetBufferedLogging::Fill(In const& in, not_null<Message*> const message) {
-  message->mutable_in()->set_max_severity(in.max_severity);
-}
-
-void SetBufferedLogging::Run(Message const& message,
-                             not_null<Player::PointerMap*> const pointer_map) {
-  ksp_plugin::principia__SetBufferedLogging(message.in().max_severity());
-}
-
-void GetBufferedLogging::Fill(Return const& result,
-                              not_null<Message*> const message) {
-  message->mutable_return_()->set_get_buffered_logging(result);
-}
-
-void GetBufferedLogging::Run(Message const& message,
-                             not_null<Player::PointerMap*> const pointer_map) {
-  CHECK_EQ(message.return_().get_buffered_logging(),
-           ksp_plugin::principia__GetBufferedLogging());
-}
-
-void SetBufferDuration::Fill(In const& in, not_null<Message*> const message) {
-  message->mutable_in()->set_seconds(in.seconds);
-}
-
-void SetBufferDuration::Run(Message const& message,
-                            not_null<Player::PointerMap*> const pointer_map) {
-  ksp_plugin::principia__SetBufferDuration(message.in().seconds());
-}
-
-void GetBufferDuration::Fill(Return const& result,
-                             not_null<Message*> const message) {
-  message->mutable_return_()->set_get_buffer_duration(result);
-}
-
-void GetBufferDuration::Run(Message const& message,
-                            not_null<Player::PointerMap*> const pointer_map) {
-  CHECK_EQ(message.return_().get_buffer_duration(),
-           ksp_plugin::principia__GetBufferDuration());
-}
-
-void SetSuppressedLogging::Fill(In const& in,
-                                not_null<Message*> const message) {
-  message->mutable_in()->set_min_severity(in.min_severity);
-}
-
-void SetSuppressedLogging::Run(
-    Message const& message,
-    not_null<Player::PointerMap*> const pointer_map) {
-  ksp_plugin::principia__SetSuppressedLogging(message.in().min_severity());
-}
-
-void GetSuppressedLogging::Fill(Return const& result,
-                                not_null<Message*> const message) {
-  message->mutable_return_()->set_get_suppressed_logging(result);
-}
-
-void GetSuppressedLogging::Run(
-    Message const& message,
-    not_null<Player::PointerMap*> const pointer_map) {
-  CHECK_EQ(message.return_().get_suppressed_logging(),
-           ksp_plugin::principia__GetSuppressedLogging());
-}
-
-void SetVerboseLogging::Fill(In const& in, not_null<Message*> const message) {
-  message->mutable_in()->set_level(in.level);
-}
-
-void SetVerboseLogging::Run(Message const& message,
-                            not_null<Player::PointerMap*> const pointer_map) {
-  ksp_plugin::principia__SetVerboseLogging(message.in().level());
-}
-
-void GetVerboseLogging::Fill(Return const& result,
-                             not_null<Message*> const message) {
-  message->mutable_return_()->set_get_verbose_logging(result);
-}
-
-void GetVerboseLogging::Run(Message const& message,
-                            not_null<Player::PointerMap*> const pointer_map) {
-  CHECK_EQ(message.return_().get_verbose_logging(),
-           ksp_plugin::principia__GetVerboseLogging());
-}
-
-void SetStderrLogging::Fill(In const& in, not_null<Message*> const message) {
-  message->mutable_in()->set_min_severity(in.min_severity);
-}
-
-void SetStderrLogging::Run(Message const& message,
-                           not_null<Player::PointerMap*> const pointer_map) {
-  ksp_plugin::principia__SetStderrLogging(message.in().min_severity());
-}
-
-void GetStderrLogging::Fill(Return const& result,
-                            not_null<Message*> const message) {
-  message->mutable_return_()->set_get_stderr_logging(result);
-}
-
-void GetStderrLogging::Run(Message const& message,
-                           not_null<Player::PointerMap*> const pointer_map) {
-  CHECK_EQ(message.return_().get_stderr_logging(),
-           ksp_plugin::principia__GetStderrLogging());
-}
-
-void LogInfo::Fill(In const& in, not_null<Message*> const message) {
-  message->mutable_in()->set_message(in.message);
-}
-
-void LogInfo::Run(Message const& message,
-                  not_null<Player::PointerMap*> const pointer_map) {
-  ksp_plugin::principia__LogInfo(message.in().message().c_str());
-}
-
-void LogWarning::Fill(In const& in, not_null<Message*> const message) {
-  message->mutable_in()->set_message(in.message);
-}
-
-void LogWarning::Run(Message const& message,
-                     not_null<Player::PointerMap*> const pointer_map) {
-  ksp_plugin::principia__LogWarning(message.in().message().c_str());
-}
-
-void LogError::Fill(In const& in, not_null<Message*> const message) {
-  message->mutable_in()->set_message(in.message);
-}
-
-void LogError::Run(Message const& message,
-                   not_null<Player::PointerMap*> const pointer_map) {
-  ksp_plugin::principia__LogError(message.in().message().c_str());
-}
-
-void LogFatal::Fill(In const& in, not_null<Message*> const message) {
-  message->mutable_in()->set_message(in.message);
-}
-
-void LogFatal::Run(Message const& message,
-                   not_null<Player::PointerMap*> const pointer_map) {
-  ksp_plugin::principia__LogFatal(message.in().message().c_str());
-}
-
-void NewPlugin::Fill(In const& in, not_null<Message*> const message) {
-  auto* mutable_in = message->mutable_in();
-  mutable_in->set_initial_time(in.initial_time);
-  mutable_in->set_planetarium_rotation_in_degrees(
-      in.planetarium_rotation_in_degrees);
-}
-
-void NewPlugin::Fill(Return const& result, not_null<Message*> const message) {
-  message->mutable_return_()->set_new_plugin(SerializePointer(result));
-}
-
-void NewPlugin::Run(Message const& message,
-                    not_null<Player::PointerMap*> const pointer_map) {
-  auto const& in = message.in();
-  auto* plugin = ksp_plugin::principia__NewPlugin(
-                     in.initial_time(),
-                     in.planetarium_rotation_in_degrees());
-  Insert(pointer_map, message.return_().new_plugin(), plugin);
-}
-
-void DeletePlugin::Fill(In const& in, not_null<Message*> const message) {
-  message->mutable_in()->set_plugin(SerializePointer(*in.plugin));
-}
-
-void DeletePlugin::Fill(Out const& out, not_null<Message*> const message) {
-  message->mutable_out()->set_plugin(SerializePointer(*out.plugin));
-}
-
-void DeletePlugin::Run(Message const& message,
-                       not_null<Player::PointerMap*> const pointer_map) {
-  auto* plugin = DeserializePointer<Plugin const*>(*pointer_map,
-                                                   message.in().plugin());
-  ksp_plugin::principia__DeletePlugin(&plugin);
-  Delete(pointer_map, message.in().plugin());
-  // TODO(phl): should we do something with out() here?
-}
-
-void DirectlyInsertCelestial::Fill(In const& in,
-                                   not_null<Message*> const message) {
-  auto* m = message->mutable_in();
-  m->set_plugin(SerializePointer(in.plugin));
-  m->set_celestial_index(in.celestial_index);
-  if (in.parent_index != nullptr) {
-    m->set_parent_index(*in.parent_index);
-  }
-  m->set_gravitational_parameter(in.gravitational_parameter);
-  if (in.axis_right_ascension != nullptr) {
-    m->set_axis_right_ascension(in.axis_right_ascension);
-  }
-  if (in.axis_declination != nullptr) {
-    m->set_axis_declination(in.axis_declination);
-  }
-  if (in.j2 != nullptr) {
-    m->set_j2(in.j2);
-  }
-  if (in.reference_radius != nullptr) {
-    m->set_reference_radius(in.reference_radius);
-  }
-  m->set_x(in.x);
-  m->set_y(in.y);
-  m->set_z(in.z);
-  m->set_vx(in.vx);
-  m->set_vy(in.vy);
-  m->set_vz(in.vz);
-}
-
-void DirectlyInsertCelestial::Run(
-    Message const& message,
-    not_null<Player::PointerMap*> const pointer_map) {
-  auto const& in = message.in();
-  auto* plugin = DeserializePointer<Plugin*>(*pointer_map, in.plugin());
-  int const parent_index = in.parent_index();
-  ksp_plugin::principia__DirectlyInsertCelestial(
-      plugin,
-      in.celestial_index(),
-      in.has_parent_index() ? &parent_index : nullptr,
-      in.gravitational_parameter().c_str(),
-      in.has_axis_right_ascension() ?
-          in.axis_right_ascension().c_str() : nullptr,
-      in.has_axis_declination() ? in.axis_declination().c_str() : nullptr,
-      in.has_j2() ? in.j2().c_str() : nullptr,
-      in.has_reference_radius() ? in.reference_radius().c_str() : nullptr,
-      in.x().c_str(), in.y().c_str(), in.z().c_str(),
-      in.vx().c_str(), in.vy().c_str(), in.vz().c_str());
-}
-
-void InsertCelestial::Fill(In const& in, not_null<Message*> const message) {
-  auto* m = message->mutable_in();
-  m->set_plugin(SerializePointer(in.plugin));
-  m->set_celestial_index(in.celestial_index);
-  m->set_gravitational_parameter(in.gravitational_parameter);
-  m->set_parent_index(in.parent_index);
-  *m->mutable_from_parent() = SerializeQP(in.from_parent);
-}
-
-void InsertCelestial::Run(Message const& message,
-                          not_null<Player::PointerMap*> const pointer_map) {
-  auto const& in = message.in();
-  auto* plugin = DeserializePointer<Plugin*>(*pointer_map, in.plugin());
-  ksp_plugin::principia__InsertCelestial(plugin,
-                                         in.celestial_index(),
-                                         in.gravitational_parameter(),
-                                         in.parent_index(),
-                                         DeserializeQP(in.from_parent()));
-}
-
-void InsertSun::Fill(In const& in, not_null<Message*> const message) {
-  auto* m = message->mutable_in();
-  m->set_plugin(SerializePointer(in.plugin));
-  m->set_celestial_index(in.celestial_index);
-  m->set_gravitational_parameter(in.gravitational_parameter);
-}
-
-void InsertSun::Run(Message const& message,
-                    not_null<Player::PointerMap*> const pointer_map) {
-  auto const& in = message.in();
-  auto* plugin = DeserializePointer<Plugin*>(*pointer_map, in.plugin());
-  ksp_plugin::principia__InsertSun(plugin,
-                                   in.celestial_index(),
-                                   in.gravitational_parameter());
-}
-
-void UpdateCelestialHierarchy::Fill(In const& in,
-                                    not_null<Message*> const message) {
-  auto* m = message->mutable_in();
-  m->set_plugin(SerializePointer(in.plugin));
-  m->set_celestial_index(in.celestial_index);
-  m->set_parent_index(in.parent_index);
-}
-
-void UpdateCelestialHierarchy::Run(
-    Message const& message,
-    not_null<Player::PointerMap*> const pointer_map) {
-  auto const& in = message.in();
-  auto* plugin = DeserializePointer<Plugin*>(*pointer_map, in.plugin());
-  ksp_plugin::principia__UpdateCelestialHierarchy(plugin,
-                                                  in.celestial_index(),
-                                                  in.parent_index());
-}
-
-void EndInitialization::Fill(In const& in, not_null<Message*> const message) {
-  auto* m = message->mutable_in();
-  m->set_plugin(SerializePointer(in.plugin));
-}
-
-void EndInitialization::Run(Message const& message,
-                            not_null<Player::PointerMap*> const pointer_map) {
-  auto* plugin = DeserializePointer<Plugin*>(*pointer_map,
-                                             message.in().plugin());
-  ksp_plugin::principia__EndInitialization(plugin);
-}
-
-void InsertOrKeepVessel::Fill(In const& in, not_null<Message*> const message) {
-  auto* m = message->mutable_in();
-  m->set_plugin(SerializePointer(in.plugin));
-  m->set_vessel_guid(in.vessel_guid);
-  m->set_parent_index(in.parent_index);
-}
-
-void InsertOrKeepVessel::Fill(Return const& result,
-                              not_null<Message*> const message) {
-  auto* m = message->mutable_return_();
-  m->set_insert_or_keep_vessel(result);
-}
-
-void InsertOrKeepVessel::Run(Message const& message,
-                             not_null<Player::PointerMap*> const pointer_map) {
-  auto const& in = message.in();
-  auto* plugin = DeserializePointer<Plugin*>(*pointer_map, in.plugin());
-  CHECK_EQ(message.return_().insert_or_keep_vessel(),
-           ksp_plugin::principia__InsertOrKeepVessel(plugin,
-                                                     in.vessel_guid().c_str(),
-                                                     in.parent_index()));
-}
-
-void SetVesselStateOffset::Fill(In const& in,
-                                not_null<Message*> const message) {
-  auto* m = message->mutable_in();
-  m->set_plugin(SerializePointer(in.plugin));
-  m->set_vessel_guid(in.vessel_guid);
-  *m->mutable_from_parent() = SerializeQP(in.from_parent);
-}
-
-void SetVesselStateOffset::Run(
-    Message const& message,
-    not_null<Player::PointerMap*> const pointer_map) {
-  auto const& in = message.in();
-  auto* plugin = DeserializePointer<Plugin*>(*pointer_map, in.plugin());
-  ksp_plugin::principia__SetVesselStateOffset(plugin,
-                                              in.vessel_guid().c_str(),
-                                              DeserializeQP(in.from_parent()));
-}
-
-void AdvanceTime::Fill(In const& in, not_null<Message*> const message) {
-  auto* m = message->mutable_in();
-  m->set_plugin(SerializePointer(in.plugin));
-  m->set_t(in.t);
-  m->set_planetarium_rotation(in.planetarium_rotation);
-}
-
-void AdvanceTime::Run(Message const& message,
-                      not_null<Player::PointerMap*> const pointer_map) {
-  auto const& in = message.in();
-  auto* plugin = DeserializePointer<Plugin*>(*pointer_map, in.plugin());
-  ksp_plugin::principia__AdvanceTime(plugin, in.t(), in.planetarium_rotation());
-}
-
-void ForgetAllHistoriesBefore::Fill(In const& in,
-                                    not_null<Message*> const message) {
-  auto* m = message->mutable_in();
-  m->set_plugin(SerializePointer(in.plugin));
-  m->set_t(in.t);
-}
-
-void ForgetAllHistoriesBefore::Run(
-    Message const& message,
-    not_null<Player::PointerMap*> const pointer_map) {
-  auto const& in = message.in();
-  auto* plugin = DeserializePointer<Plugin*>(*pointer_map, in.plugin());
-  ksp_plugin::principia__ForgetAllHistoriesBefore(plugin, in.t());
-}
-
-void VesselFromParent::Fill(In const& in, not_null<Message*> const message) {
-  auto* m = message->mutable_in();
-  m->set_plugin(SerializePointer(in.plugin));
-  m->set_vessel_guid(in.vessel_guid);
-}
-
-void VesselFromParent::Fill(Return const& result,
-                            not_null<Message*> const message) {
-  *message->mutable_return_()->mutable_vessel_from_parent() =
-      SerializeQP(result);
-}
-
-void VesselFromParent::Run(Message const& message,
-                           not_null<Player::PointerMap*> const pointer_map) {
-  auto const& in = message.in();
-  auto* plugin = DeserializePointer<Plugin*>(*pointer_map, in.plugin());
-  CHECK(DeserializeQP(message.return_().vessel_from_parent()) ==
-            ksp_plugin::principia__VesselFromParent(plugin,
-                                                    in.vessel_guid().c_str()));
-}
-
-void CelestialFromParent::Fill(In const& in, not_null<Message*> const message) {
-  auto* m = message->mutable_in();
-  m->set_plugin(SerializePointer(in.plugin));
-  m->set_celestial_index(in.celestial_index);
-}
-
-void CelestialFromParent::Fill(Return const& result,
-                               not_null<Message*> const message) {
-  *message->mutable_return_()->mutable_celestial_from_parent() =
-      SerializeQP(result);
-}
-
-void CelestialFromParent::Run(Message const& message,
-                              not_null<Player::PointerMap*> const pointer_map) {
-  auto const& in = message.in();
-  auto* plugin = DeserializePointer<Plugin*>(*pointer_map, in.plugin());
-  CHECK(DeserializeQP(message.return_().celestial_from_parent()) ==
-            ksp_plugin::principia__CelestialFromParent(plugin,
-                                                       in.celestial_index()));
-}
-
-void NewBodyCentredNonRotatingNavigationFrame::Fill(
-    In const& in,
-    not_null<Message*> const message) {
-  auto* m = message->mutable_in();
-  m->set_plugin(SerializePointer(in.plugin));
-  m->set_reference_body_index(in.reference_body_index);
-}
-
-void NewBodyCentredNonRotatingNavigationFrame::Fill(
-    Return const& result,
-    not_null<Message*> const message) {
-  message->mutable_return_()->
-      set_new_body_centred_non_rotating_navigation_frame(
-          SerializePointer(result));
-}
-
-void NewBodyCentredNonRotatingNavigationFrame::Run(
-    Message const& message,
-    not_null<Player::PointerMap*> const pointer_map) {
-  auto const& in = message.in();
-  auto* plugin = DeserializePointer<Plugin*>(*pointer_map, in.plugin());
-  auto* navigation_frame =
-      ksp_plugin::principia__NewBodyCentredNonRotatingNavigationFrame(
-          plugin, in.reference_body_index());
-  Insert(pointer_map,
-         message.return_().new_body_centred_non_rotating_navigation_frame(),
-         navigation_frame);
-}
-
-void NewBarycentricRotatingNavigationFrame::Fill(
-    In const& in,
-    not_null<Message*> const message) {
-  auto* m = message->mutable_in();
-  m->set_plugin(SerializePointer(in.plugin));
-  m->set_primary_index(in.primary_index);
-  m->set_secondary_index(in.secondary_index);
-}
-
-void NewBarycentricRotatingNavigationFrame::Fill(
-    Return const& result,
-    not_null<Message*> const message) {
-  message->mutable_return_()->set_new_barycentric_rotating_navigation_frame(
-      SerializePointer(result));
-}
-
-void NewBarycentricRotatingNavigationFrame::Run(
-    Message const& message,
-    not_null<Player::PointerMap*> const pointer_map) {
-  auto const& in = message.in();
-  auto* plugin = DeserializePointer<Plugin*>(*pointer_map, in.plugin());
-  auto* navigation_frame =
-      ksp_plugin::principia__NewBarycentricRotatingNavigationFrame(
-          plugin, in.primary_index(), in.secondary_index());
-  Insert(pointer_map,
-         message.return_().new_barycentric_rotating_navigation_frame(),
-         navigation_frame);
-}
-
-void NewNavigationFrame::Fill(In const& in, not_null<Message*> const message) {
-  auto* m = message->mutable_in();
-  m->set_plugin(SerializePointer(in.plugin));
-  *m->mutable_parameters() =
-      SerializeNavigationFrameParameters(in.parameters);
-}
-
-void NewNavigationFrame::Fill(Return const& result,
-                              not_null<Message*> const message) {
-  message->mutable_return_()->set_new_navigation_frame(
-      SerializePointer(result));
-}
-
-void NewNavigationFrame::Run(Message const& message,
-                             not_null<Player::PointerMap*> const pointer_map) {
-  auto const& in = message.in();
-  auto* plugin = DeserializePointer<Plugin*>(*pointer_map, in.plugin());
-  auto* navigation_frame =
-    ksp_plugin::principia__NewNavigationFrame(
-        plugin, DeserializeNavigationFrameParameters(in.parameters()));
-  Insert(pointer_map,
-         message.return_().new_navigation_frame(),
-         navigation_frame);
-}
-
-void GetNavigationFrameParameters::Fill(In const& in,
-                                        not_null<Message*> const message) {
-  auto* m = message->mutable_in();
-  m->set_navigation_frame(SerializePointer(in.navigation_frame));
-}
-
-void GetNavigationFrameParameters::Fill(Return const& result,
-                                        not_null<Message*> const message) {
-  *message->mutable_return_()->mutable_get_navigation_frame_parameters() =
-      SerializeNavigationFrameParameters(result);
-}
-
-void GetNavigationFrameParameters::Run(
-    Message const& message,
-    not_null<Player::PointerMap*> const pointer_map) {
-  auto const& in = message.in();
-  auto* navigation_frame =
-      DeserializePointer<NavigationFrame const*>(*pointer_map,
-                                                 in.navigation_frame());
-  CHECK(DeserializeNavigationFrameParameters(
-            message.return_().get_navigation_frame_parameters()) ==
-            ksp_plugin::principia__GetNavigationFrameParameters(
-                navigation_frame));
-}
-
-void SetPlottingFrame::Fill(In const& in,
-                            not_null<Message*> const message) {
-  auto* m = message->mutable_in();
-  m->set_plugin(SerializePointer(in.plugin));
-  m->set_navigation_frame(SerializePointer(*in.navigation_frame));
-}
-
-void SetPlottingFrame::Fill(Out const& out,
-                            not_null<Message*> const message) {
-  message->mutable_out()->set_navigation_frame(
-      SerializePointer(*out.navigation_frame));
-}
-
-void SetPlottingFrame::Run(Message const& message,
-                           not_null<Player::PointerMap*> const pointer_map) {
-  auto const& in = message.in();
-  auto* plugin = DeserializePointer<Plugin*>(*pointer_map, in.plugin());
-  auto* navigation_frame = DeserializePointer<NavigationFrame*>(
-                               *pointer_map, in.navigation_frame());
-  ksp_plugin::principia__SetPlottingFrame(plugin, &navigation_frame);
-  // While the |navigation_frame| is not deleted by this function, it is handed
-  // over to the plugin so we should not see it cross the interface again.
-  Delete(pointer_map, in.navigation_frame());
-  // TODO(phl): should we do something with out() here?
-}
-
-void GetPlottingFrame::Fill(In const& in, not_null<Message*> const message) {
-  auto* m = message->mutable_in();
-  m->set_plugin(SerializePointer(in.plugin));
-}
-
-void GetPlottingFrame::Fill(Return const& result,
-                            not_null<Message*> const message) {
-  message->mutable_return_()->set_get_plotting_frame(SerializePointer(result));
-}
-
-void GetPlottingFrame::Run(Message const& message,
-                           not_null<Player::PointerMap*> const pointer_map) {
-  auto const& in = message.in();
-  auto* plugin = DeserializePointer<Plugin*>(*pointer_map, in.plugin());
-  auto* navigation_frame = ksp_plugin::principia__GetPlottingFrame(plugin);
-  Insert(pointer_map,
-         message.return_().get_plotting_frame(),
-         navigation_frame);
-}
-
-void UpdatePrediction::Fill(In const& in, not_null<Message*> const message) {
-  auto* m = message->mutable_in();
-  m->set_plugin(SerializePointer(in.plugin));
-  m->set_vessel_guid(in.vessel_guid);
-}
-
-void UpdatePrediction::Run(Message const& message,
-                           not_null<Player::PointerMap*> const pointer_map) {
-  auto const& in = message.in();
-  auto* plugin = DeserializePointer<Plugin*>(*pointer_map, in.plugin());
-  ksp_plugin::principia__UpdatePrediction(plugin, in.vessel_guid().c_str());
-}
-
-void RenderedVesselTrajectory::Fill(In const& in,
-                                    not_null<Message*> const message) {
-  auto* m = message->mutable_in();
-  m->set_plugin(SerializePointer(in.plugin));
-  m->set_vessel_guid(in.vessel_guid);
-  *m->mutable_sun_world_position() = SerializeXYZ(in.sun_world_position);
-}
-
-void RenderedVesselTrajectory::Fill(Return const& result,
-                                    not_null<Message*> const message) {
-  message->mutable_return_()->set_rendered_vessel_trajectory(
-      SerializePointer(result));
-}
-
-void RenderedVesselTrajectory::Run(
-    Message const& message,
-    not_null<Player::PointerMap*> const pointer_map) {
-  auto const& in = message.in();
-  auto* plugin = DeserializePointer<Plugin*>(*pointer_map, in.plugin());
-  auto* line_and_iterator =
-    ksp_plugin::principia__RenderedVesselTrajectory(
-        plugin,
-        in.vessel_guid().c_str(),
-        DeserializeXYZ(in.sun_world_position()));
-  Insert(pointer_map,
-         message.return_().rendered_vessel_trajectory(),
-         line_and_iterator);
-}
-
-void HasPrediction::Fill(In const& in, not_null<Message*> const message) {
-  auto* m = message->mutable_in();
-  m->set_plugin(SerializePointer(in.plugin));
-  m->set_vessel_guid(in.vessel_guid);
-}
-
-void HasPrediction::Fill(Return const& result,
-                         not_null<Message*> const message) {
-  message->mutable_return_()->set_has_prediction(result);
-}
-
-void HasPrediction::Run(Message const& message,
-                        not_null<Player::PointerMap*> const pointer_map) {
-  auto const& in = message.in();
-  auto* plugin = DeserializePointer<Plugin*>(*pointer_map, in.plugin());
-  CHECK_EQ(message.return_().has_prediction(),
-           ksp_plugin::principia__HasPrediction(plugin,
-                                                in.vessel_guid().c_str()));
-}
-
-void RenderedPrediction::Fill(In const& in, not_null<Message*> const message) {
-  auto* m = message->mutable_in();
-  m->set_plugin(SerializePointer(in.plugin));
-  m->set_vessel_guid(in.vessel_guid);
-  *m->mutable_sun_world_position() = SerializeXYZ(in.sun_world_position);
-}
-
-void RenderedPrediction::Fill(Return const& result,
-                              not_null<Message*> const message) {
-  message->mutable_return_()->set_rendered_prediction(
-      SerializePointer(result));
-}
-
-void RenderedPrediction::Run(Message const& message,
-                             not_null<Player::PointerMap*> const pointer_map) {
-  auto const& in = message.in();
-  auto* plugin = DeserializePointer<Plugin*>(*pointer_map, in.plugin());
-  auto* line_and_iterator = ksp_plugin::principia__RenderedPrediction(
-                                plugin,
-                                in.vessel_guid().c_str(),
-                                DeserializeXYZ(in.sun_world_position()));
-  Insert(pointer_map,
-         message.return_().rendered_prediction(),
-         line_and_iterator);
-}
-
-void FlightPlanSize::Fill(In const& in, not_null<Message*> const message) {
-  auto* m = message->mutable_in();
-  m->set_plugin(SerializePointer(in.plugin));
-  m->set_vessel_guid(in.vessel_guid);
-}
-
-void FlightPlanSize::Fill(Return const& result,
-                          not_null<Message*> const message) {
-  message->mutable_return_()->set_flight_plan_size(result);
-}
-
-void FlightPlanSize::Run(Message const& message,
-                         not_null<Player::PointerMap*> const pointer_map) {
-  auto const& in = message.in();
-  auto* plugin = DeserializePointer<Plugin*>(*pointer_map, in.plugin());
-  CHECK_EQ(message.return_().flight_plan_size(),
-           ksp_plugin::principia__FlightPlanSize(plugin,
-                                                 in.vessel_guid().c_str()));
-}
-
-void RenderedFlightPlan::Fill(In const& in, not_null<Message*> const message) {
-  auto* m = message->mutable_in();
-  m->set_plugin(SerializePointer(in.plugin));
-  m->set_vessel_guid(in.vessel_guid);
-  m->set_plan_phase(in.plan_phase);
-  *m->mutable_sun_world_position() = SerializeXYZ(in.sun_world_position);
-}
-
-void RenderedFlightPlan::Fill(Return const& result,
-                              not_null<Message*> const message) {
-  message->mutable_return_()->set_rendered_flight_plan(
-      SerializePointer(result));
-}
-
-void RenderedFlightPlan::Run(Message const& message,
-                             not_null<Player::PointerMap*> const pointer_map) {
-  auto const& in = message.in();
-  auto* plugin = DeserializePointer<Plugin*>(*pointer_map, in.plugin());
-  auto* line_and_iterator = ksp_plugin::principia__RenderedFlightPlan(
-                                plugin,
-                                in.vessel_guid().c_str(),
-                                in.plan_phase(),
-                                DeserializeXYZ(in.sun_world_position()));
-  Insert(pointer_map,
-         message.return_().rendered_flight_plan(),
-         line_and_iterator);
-}
-
-void SetPredictionLength::Fill(In const& in, not_null<Message*> const message) {
-  auto* m = message->mutable_in();
-  m->set_plugin(SerializePointer(in.plugin));
-  m->set_t(in.t);
-}
-
-void SetPredictionLength::Run(Message const& message,
-                              not_null<Player::PointerMap*> const pointer_map) {
-  auto const& in = message.in();
-  auto* plugin = DeserializePointer<Plugin*>(*pointer_map, in.plugin());
-  ksp_plugin::principia__SetPredictionLength(plugin, in.t());
-}
-
-void SetPredictionLengthTolerance::Fill(In const& in,
-                                        not_null<Message*> const message) {
-  auto* m = message->mutable_in();
-  m->set_plugin(SerializePointer(in.plugin));
-  m->set_l(in.l);
-}
-
-void SetPredictionLengthTolerance::Run(
-    Message const& message,
-    not_null<Player::PointerMap*> const pointer_map) {
-  auto const& in = message.in();
-  auto* plugin = DeserializePointer<Plugin*>(*pointer_map, in.plugin());
-  ksp_plugin::principia__SetPredictionLengthTolerance(plugin, in.l());
-}
-
-void SetPredictionSpeedTolerance::Fill(In const& in,
-                                       not_null<Message*> const message) {
-  auto* m = message->mutable_in();
-  m->set_plugin(SerializePointer(in.plugin));
-  m->set_v(in.v);
-}
-
-void SetPredictionSpeedTolerance::Run(
-    Message const& message,
-    not_null<Player::PointerMap*> const pointer_map) {
-  auto const& in = message.in();
-  auto* plugin = DeserializePointer<Plugin*>(*pointer_map, in.plugin());
-  ksp_plugin::principia__SetPredictionSpeedTolerance(plugin, in.v());
-}
-
-void HasVessel::Fill(In const& in, not_null<Message*> const message) {
-  auto* m = message->mutable_in();
-  m->set_plugin(SerializePointer(in.plugin));
-  m->set_vessel_guid(in.vessel_guid);
-}
-
-void HasVessel::Fill(Return const& result, not_null<Message*> const message) {
-  message->mutable_return_()->set_has_vessel(result);
-}
-
-void HasVessel::Run(Message const& message,
-                    not_null<Player::PointerMap*> const pointer_map) {
-  auto const& in = message.in();
-  auto* plugin = DeserializePointer<Plugin*>(*pointer_map, in.plugin());
-  CHECK_EQ(message.return_().has_vessel(),
-           ksp_plugin::principia__HasVessel(plugin, in.vessel_guid().c_str()));
-}
-
-void NumberOfSegments::Fill(In const& in, not_null<Message*> const message) {
-  auto* m = message->mutable_in();
-  m->set_line_and_iterator(SerializePointer(in.line_and_iterator));
-}
-
-void NumberOfSegments::Fill(Return const& result,
-                            not_null<Message*> const message) {
-  message->mutable_return_()->set_number_of_segments(result);
-}
-
-void NumberOfSegments::Run(Message const& message,
-                           not_null<Player::PointerMap*> const pointer_map) {
-  auto const& in = message.in();
-  CHECK_EQ(message.return_().number_of_segments(),
-           ksp_plugin::principia__NumberOfSegments(
-               DeserializePointer<LineAndIterator const*>(
-                   *pointer_map, in.line_and_iterator())));
-}
-
-void FetchAndIncrement::Fill(In const& in, not_null<Message*> const message) {
-  auto* m = message->mutable_in();
-  m->set_line_and_iterator(SerializePointer(in.line_and_iterator));
-}
-
-void FetchAndIncrement::Fill(Return const& result,
-                             not_null<Message*> const message) {
-  *message->mutable_return_()->mutable_fetch_and_increment() =
-      SerializeXYZSegment(result);
-}
-
-void FetchAndIncrement::Run(Message const& message,
-                            not_null<Player::PointerMap*> const pointer_map) {
-  auto const& in = message.in();
-  CHECK(DeserializeXYZSegment(message.return_().fetch_and_increment()) ==
-            ksp_plugin::principia__FetchAndIncrement(
-                DeserializePointer<LineAndIterator*>(
-                    *pointer_map, in.line_and_iterator())));
-}
-
-void AtEnd::Fill(In const& in, not_null<Message*> const message) {
-  auto* m = message->mutable_in();
-  m->set_line_and_iterator(SerializePointer(in.line_and_iterator));
-}
-
-void AtEnd::Fill(Return const& result, not_null<Message*> const message) {
-  message->mutable_return_()->set_at_end(result);
-}
-
-void AtEnd::Run(Message const& message,
-                not_null<Player::PointerMap*> const pointer_map) {
-  auto const& in = message.in();
-  CHECK_EQ(message.return_().at_end(),
-           ksp_plugin::principia__AtEnd(DeserializePointer<LineAndIterator*>(
-               *pointer_map, in.line_and_iterator())));
-}
-
-void DeleteLineAndIterator::Fill(In const& in,
-                                 not_null<Message*> const message) {
-  auto* m = message->mutable_in();
-  m->set_line_and_iterator(SerializePointer(*in.line_and_iterator));
-}
-
-void DeleteLineAndIterator::Fill(Out const& out,
-                                 not_null<Message*> const message) {
-  message->mutable_out()->set_line_and_iterator(
-      SerializePointer(*out.line_and_iterator));
-}
-
-void DeleteLineAndIterator::Run(
-    Message const& message,
-    not_null<Player::PointerMap*> const pointer_map) {
-  auto* line_and_iterator = DeserializePointer<LineAndIterator*>(
-                                *pointer_map, message.in().line_and_iterator());
-  ksp_plugin::principia__DeleteLineAndIterator(&line_and_iterator);
-  Delete(pointer_map, message.in().line_and_iterator());
-  // TODO(phl): should we do something with out() here?
-}
-
-void AddVesselToNextPhysicsBubble::Fill(In const& in,
-                                        not_null<Message*> const message) {
-  auto* m = message->mutable_in();
-  m->set_plugin(SerializePointer(in.plugin));
-  m->set_vessel_guid(in.vessel_guid);
-  for (KSPPart const* part = in.parts; part < in.parts + in.count; ++part) {
-    *m->add_parts() = SerializeKSPPart(*part);
-  }
-}
-
-void AddVesselToNextPhysicsBubble::Run(
-    Message const& message,
-    not_null<Player::PointerMap*> const pointer_map) {
-  auto const& in = message.in();
-  auto* plugin = DeserializePointer<Plugin*>(*pointer_map, in.plugin());
-  std::vector<KSPPart> deserialized_parts;
-  deserialized_parts.reserve(in.parts_size());
-  for (auto const& part : in.parts()) {
-    deserialized_parts.push_back(DeserializeKSPPart(part));
-  }
-  ksp_plugin::principia__AddVesselToNextPhysicsBubble(
-      plugin,
-      in.vessel_guid().c_str(),
-      &deserialized_parts[0],
-      deserialized_parts.size());
-}
-
-void PhysicsBubbleIsEmpty::Fill(In const& in,
-                                not_null<Message*> const message) {
-  auto* m = message->mutable_in();
-  m->set_plugin(SerializePointer(in.plugin));
-}
-
-void PhysicsBubbleIsEmpty::Fill(Return const& result,
-                                not_null<Message*> const message) {
-  message->mutable_return_()->set_physics_bubble_is_empty(result);
-}
-
-void PhysicsBubbleIsEmpty::Run(
-    Message const& message,
-    not_null<Player::PointerMap*> const pointer_map) {
-  auto const& in = message.in();
-  auto* plugin = DeserializePointer<Plugin*>(*pointer_map, in.plugin());
-  CHECK_EQ(message.return_().physics_bubble_is_empty(),
-           ksp_plugin::principia__PhysicsBubbleIsEmpty(plugin));
-}
-
-void BubbleDisplacementCorrection::Fill(In const& in,
-                                        not_null<Message*> const message) {
-  auto* m = message->mutable_in();
-  m->set_plugin(SerializePointer(in.plugin));
-  *m->mutable_sun_position() = SerializeXYZ(in.sun_position);
-}
-
-void BubbleDisplacementCorrection::Fill(Return const& result,
-                                        not_null<Message*> const message) {
-  *message->mutable_return_()->mutable_bubble_displacement_correction() =
-      SerializeXYZ(result);
-}
-
-void BubbleDisplacementCorrection::Run(
-    Message const& message,
-    not_null<Player::PointerMap*> const pointer_map) {
-  auto const& in = message.in();
-  auto* plugin = DeserializePointer<Plugin*>(*pointer_map, in.plugin());
-  CHECK(DeserializeXYZ(message.return_().bubble_displacement_correction()) ==
-            ksp_plugin::principia__BubbleDisplacementCorrection(
-                plugin, DeserializeXYZ(in.sun_position())));
-}
-
-void BubbleVelocityCorrection::Fill(In const& in,
-                                    not_null<Message*> const message) {
-  auto* m = message->mutable_in();
-  m->set_plugin(SerializePointer(in.plugin));
-  m->set_reference_body_index(in.reference_body_index);
-}
-
-void BubbleVelocityCorrection::Fill(Return const& result,
-                                    not_null<Message*> const message) {
-  *message->mutable_return_()->mutable_bubble_velocity_correction() =
-      SerializeXYZ(result);
-}
-
-void BubbleVelocityCorrection::Run(
-    Message const& message,
-    not_null<Player::PointerMap*> const pointer_map) {
-  auto const& in = message.in();
-  auto* plugin = DeserializePointer<Plugin*>(*pointer_map, in.plugin());
-  CHECK(DeserializeXYZ(message.return_().bubble_velocity_correction()) ==
-            ksp_plugin::principia__BubbleVelocityCorrection(
-                plugin, in.reference_body_index()));
-}
-
-void NavballOrientation::Fill(In const& in, not_null<Message*> const message) {
-  auto* m = message->mutable_in();
-  m->set_plugin(SerializePointer(in.plugin));
-  *m->mutable_sun_world_position() = SerializeXYZ(in.sun_world_position);
-  *m->mutable_ship_world_position() = SerializeXYZ(in.ship_world_position);
-}
-
-void NavballOrientation::Fill(Return const& result,
-                              not_null<Message*> const message) {
-  *message->mutable_return_()->mutable_navball_orientation() =
-      SerializeWXYZ(result);
-}
-
-void NavballOrientation::Run(Message const& message,
-                             not_null<Player::PointerMap*> const pointer_map) {
-  auto const& in = message.in();
-  auto* plugin = DeserializePointer<Plugin*>(*pointer_map, in.plugin());
-  CHECK(DeserializeWXYZ(message.return_().navball_orientation()) ==
-            ksp_plugin::principia__NavballOrientation(
-                plugin,
-                DeserializeXYZ(in.sun_world_position()),
-                DeserializeXYZ(in.ship_world_position())));
-}
-
-void VesselTangent::Fill(In const& in, not_null<Message*> const message) {
-  auto* m = message->mutable_in();
-  m->set_plugin(SerializePointer(in.plugin));
-  m->set_vessel_guid(in.vessel_guid);
-}
-
-void VesselTangent::Fill(Return const& result,
-                         not_null<Message*> const message) {
-  *message->mutable_return_()->mutable_vessel_tangent() =
-      SerializeXYZ(result);
-}
-
-void VesselTangent::Run(Message const& message,
-                        not_null<Player::PointerMap*> const pointer_map) {
-  auto const& in = message.in();
-  auto* plugin = DeserializePointer<Plugin*>(*pointer_map, in.plugin());
-  CHECK(DeserializeXYZ(message.return_().vessel_tangent()) ==
-            ksp_plugin::principia__VesselTangent(
-                plugin,
-                in.vessel_guid().c_str()));
-}
-
-void VesselNormal::Fill(In const& in, not_null<Message*> const message) {
-  auto* m = message->mutable_in();
-  m->set_plugin(SerializePointer(in.plugin));
-  m->set_vessel_guid(in.vessel_guid);
-}
-
-void VesselNormal::Fill(Return const& result,
-                        not_null<Message*> const message) {
-  *message->mutable_return_()->mutable_vessel_normal() =
-      SerializeXYZ(result);
-}
-
-void VesselNormal::Run(Message const& message,
-                       not_null<Player::PointerMap*> const pointer_map) {
-  auto const& in = message.in();
-  auto* plugin = DeserializePointer<Plugin*>(*pointer_map, in.plugin());
-  CHECK(DeserializeXYZ(message.return_().vessel_normal()) ==
-            ksp_plugin::principia__VesselNormal(
-                plugin,
-                in.vessel_guid().c_str()));
-}
-
-void VesselBinormal::Fill(In const& in, not_null<Message*> const message) {
-  auto* m = message->mutable_in();
-  m->set_plugin(SerializePointer(in.plugin));
-  m->set_vessel_guid(in.vessel_guid);
-}
-
-void VesselBinormal::Fill(Return const& result,
-                          not_null<Message*> const message) {
-  *message->mutable_return_()->mutable_vessel_binormal() =
-      SerializeXYZ(result);
-}
-
-void VesselBinormal::Run(Message const& message,
-                         not_null<Player::PointerMap*> const pointer_map) {
-  auto const& in = message.in();
-  auto* plugin = DeserializePointer<Plugin*>(*pointer_map, in.plugin());
-  CHECK(DeserializeXYZ(message.return_().vessel_binormal()) ==
-            ksp_plugin::principia__VesselBinormal(
-                plugin,
-                in.vessel_guid().c_str()));
-}
-
-void CurrentTime::Fill(In const& in, not_null<Message*> const message) {
-  auto* m = message->mutable_in();
-  m->set_plugin(SerializePointer(in.plugin));
-}
-
-void CurrentTime::Fill(Return const& result,
-                       not_null<Message*> const message) {
-  message->mutable_return_()->set_current_time(result);
-}
-
-void CurrentTime::Run(Message const& message,
-                      not_null<Player::PointerMap*> const pointer_map) {
-  auto const& in = message.in();
-  auto* plugin = DeserializePointer<Plugin*>(*pointer_map, in.plugin());
-  CHECK_EQ(message.return_().current_time(),
-           ksp_plugin::principia__CurrentTime(plugin));
-}
-
-void SerializePlugin::Fill(In const& in, not_null<Message*> const message) {
-  auto* m = message->mutable_in();
-  m->set_plugin(SerializePointer(in.plugin));
-  m->set_serializer(SerializePointer(*in.serializer));
-}
-
-void SerializePlugin::Fill(Out const& out, not_null<Message*> const message) {
-  auto* m = message->mutable_out();
-  m->set_serializer(SerializePointer(*out.serializer));
-}
-
-void SerializePlugin::Fill(Return const& result,
-                           not_null<Message*> const message) {
-  if (result != nullptr) {
-    message->mutable_return_()->set_serialize_plugin(SerializePointer(result));
-  }
-}
-
-void SerializePlugin::Run(Message const& message,
-                          not_null<Player::PointerMap*> const pointer_map) {
-  auto const& in = message.in();
-  auto* plugin = DeserializePointer<Plugin*>(*pointer_map, in.plugin());
-  auto* serializer = DeserializePointer<PullSerializer*>(
-                         *pointer_map, in.serializer());
-  char const* serialize_plugin =
-      ksp_plugin::principia__SerializePlugin(plugin, &serializer);
-  if (serialize_plugin == nullptr) {
-    Delete(pointer_map, in.serializer());
-  } else {
-    Insert(pointer_map, message.out().serializer(), serializer);
-    Insert(pointer_map, message.return_().serialize_plugin(), serialize_plugin);
-  }
-}
-
-void DeletePluginSerialization::Fill(In const& in,
-                                     not_null<Message*> const message) {
-  auto* m = message->mutable_in();
-  m->set_serialization(SerializePointer(*in.serialization));
-}
-
-void DeletePluginSerialization::Fill(Out const& out,
-                                     not_null<Message*> const message) {
-  auto* m = message->mutable_out();
-  m->set_serialization(SerializePointer(*out.serialization));
-}
-
-void DeletePluginSerialization::Run(
-    Message const& message,
-    not_null<Player::PointerMap*> const pointer_map) {
-  auto const& in = message.in();
-  auto* serialization = DeserializePointer<char const*>(
-                            *pointer_map, in.serialization());
-  ksp_plugin::principia__DeletePluginSerialization(&serialization);
-  Delete(pointer_map, in.serialization());
-}
-
-void DeserializePlugin::Fill(In const& in, not_null<Message*> const message) {
-  auto* m = message->mutable_in();
-  m->set_serialization(std::string(in.serialization, in.serialization_size));
-  m->set_deserializer(SerializePointer(*in.deserializer));
-  m->set_plugin(SerializePointer(*in.plugin));
-}
-
-void DeserializePlugin::Fill(Out const& out, not_null<Message*> const message) {
-  auto* m = message->mutable_out();
-  m->set_deserializer(SerializePointer(*out.deserializer));
-  m->set_plugin(SerializePointer(*out.plugin));
-}
-
-void DeserializePlugin::Run(Message const& message,
-                            not_null<Player::PointerMap*> const pointer_map) {
-  auto const& in = message.in();
-  auto* plugin = DeserializePointer<Plugin const*>(*pointer_map, in.plugin());
-  auto* deserializer = DeserializePointer<PushDeserializer*>(
-                           *pointer_map, in.deserializer());
-  ksp_plugin::principia__DeserializePlugin(in.serialization().c_str(),
-                                           in.serialization().size(),
-                                           &deserializer,
-                                           &plugin);
-  if (in.serialization().size() == 0) {
-    Delete(pointer_map, in.deserializer());
-  } else {
-    Insert(pointer_map, message.out().deserializer(), deserializer);
-  }
-  Insert(pointer_map, message.out().plugin(), plugin);
-}
-
-void SayHello::Fill(Return const& result, not_null<Message*> const message) {
-  message->mutable_return_()->set_say_hello(result);
-}
-
-void SayHello::Run(Message const& message,
-                   not_null<Player::PointerMap*> const pointer_map) {
-  CHECK_EQ(message.return_().say_hello(),
-           ksp_plugin::principia__SayHello());
-}
-=======
 #include "journal/profiles.generated.cc"
->>>>>>> 3431d7ee
 
 }  // namespace journal
 }  // namespace principia