<<<<<<< HEAD
﻿#pragma once

#include "TestUtilities/TestUtilities.hpp"

namespace principia {
namespace test_utilities {

template<typename T>
void TestEquality(T const& low, T const& high) {
  LogLine(L"Testing equality on " + ToString(low) + L" ≠ " +
          ToString(high) + L"...");
  AssertTrue(low == low, L"low == low was false.");
  AssertTrue(high == high, L"high == high was false.");
  AssertTrue(high != low, L"high != low was false.");
  AssertTrue(low != high, L"low != high was false.");

  LogLine(L"> True comparisons passed!");

  AssertTrue(!(high == low), L"high == low was true.");
  AssertTrue(!(low == high), L"low == high was true.");
  AssertTrue(!(low != low), L"low != low was true.");
  AssertTrue(!(high != high), L"high != high was true.");

  LogLine(L"> False comparisons passed!");
}

template<typename T>
void TestOrder(T const& low, T const& high) {
  TestEquality(low, high);

  LogLine(L"Testing ordering of " + ToString(low) + L" < " +
          ToString(high) + L"...");
  AssertTrue(high > low, L"high > low was false.");
  AssertTrue(low < high, L"low < high was false.");
  AssertTrue(low >= low, L"low >= low was false.");
  AssertTrue(low <= low, L"low <= low was false.");
  AssertTrue(high >= high, L"high >= high was false.");
  AssertTrue(high <= high, L"high <= high was false.");
  AssertTrue(high >= low, L"high >= low was false.");
  AssertTrue(low <= high, L"low <= high was false.");

  LogLine(L"> True comparisons passed!");

  AssertTrue(!(low > low), L"low > low was true.");
  AssertTrue(!(low < low), L"low < low was true.");
  AssertTrue(!(high > high), L"high > high was true.");
  AssertTrue(!(high < high), L"high < high was true.");
  AssertTrue(!(low > high), L"low > high was true.");
  AssertTrue(!(high < low), L"high < low was true.");
  AssertTrue(!(low >= high), L"low >= high was true.");
  AssertTrue(!(high <= low), L"high <= low was true.");

  LogLine(L"> False comparisons passed!");
}

template<typename T>
void TestAdditiveGroup(T const& zero, T const& a, T const& b, T const& c) {
  AssertEqual(a + zero, a);
  AssertEqual(zero + b, b);
  AssertEqual(a - a, zero);
  AssertEqual(-a - b, -(a + b));
  AssertEqual((a + b) + c, a + (b + c));
  AssertEqual(a - b - c, a - (b + c));
  AssertEqual(a + b, b + a);
  T accumulator = zero;
  accumulator += a;
  accumulator += b;
  accumulator -= c;
  AssertEqual(accumulator, a + b - c);
}

template<typename T>
void TestMultiplicativeGroup(T const& one, T const& a, T const& b, T const& c) {
  AssertEqual(a * one, a);
  AssertEqual(one * b, b);
  AssertEqual(a / a, one);
  AssertEqual((1 / a) / b, 1 / (a * b));
  AssertEqual((a * b) * c, a * (b * c));
  AssertEqual(a / b / c, a / (b * c));
  AssertEqual(a * b, b * a);
  T accumulator = one;
  accumulator *= a;
  accumulator *= b;
  accumulator /= c;
  AssertEqual(accumulator, a * b / c);
}

template<typename Map, typename Scalar, typename U, typename V>
void TestBilinearMap(Map const& map, U const& u1, U const& u2, V const& v1,
                     V const& v2, Scalar const& λ) {
  AssertEqual(map(u1 + u2, v1), map(u1, v1) + map(u2, v1));
  AssertEqual(map(u1, v1 + v2), map(u1, v1) + map(u1, v2));
  AssertEqual(map(λ * u1, v1), map(u1, λ * v1));
  AssertEqual(λ * map(u1, v1), map(u1, λ * v1));
  AssertEqual(map(u2 * λ, v2), map(u2, v2 * λ));
  AssertEqual(map(u2, v2) * λ, map(u2 * λ, v2));
}

template<typename Map, typename Scalar, typename U>
void TestSymmetricBilinearMap(Map const& map, U const& u1, U const& u2,
                               U const& v1, U const& v2, Scalar const& λ) {
  TestBilinearMap(map, u1, u2, v1, v2, λ);
  AssertEqual(map(u1, v1), map(v1, u1));
  AssertEqual(map(u2, v2), map(v2, u2));
}

template<typename Map, typename Scalar, typename U>
void TestSymmetricPositiveDefiniteBilinearMap(Map const& map, U const& u1,
                                              U const& u2, U const& v1,
                                              U const& v2, Scalar const& λ) {
  TestSymmetricBilinearMap(map, u1, u2, v1, v2, λ);
  auto zero = map(u1, u1) - map(u1, u1);
  AssertTrue(map(u1, u1) > zero);
  AssertTrue(map(u2, u2) > zero);
  AssertTrue(map(v1, v1) > zero);
  AssertTrue(map(v2, v2) > zero);
}

template<typename Map, typename Scalar, typename U>
void TestAlternatingBilinearMap(Map const& map, U const& u1, U const& u2,
                                U const& v1, U const& v2, Scalar const& λ) {
  TestBilinearMap(map, u1, u2, v1, v2, λ);
  auto zero = map(u1, u1) - map(u1, u1);
  AssertEqual(map(u1, u1), zero);
  AssertEqual(map(u2, u2), zero);
  AssertEqual(map(v1, v2), -map(v2, v1));
}

template<typename Map, typename Scalar, typename U>
void TestLieBracket(Map const& map, U const& u1, U const& u2, U const& v1,
                    U const& v2, Scalar const& λ) {
  TestAlternatingBilinearMap(map, u1, u2, v1, v2, λ);
  auto zero = map(u1, u1) - map(u1, u1);
  AssertEqual(map(u1, map(u2, v1)) +
              map(u2, map(v1, u1)) +
              map(v1, map(u1, u2)), zero);
}

template<typename Vector, typename Scalar>
void TestVectorSpace(Vector const& nullVector, Vector const& u, Vector const& v,
                     Vector const& w, Scalar const& zero, Scalar const& unit,
                     Scalar const& α, Scalar const& β) {
  TestAdditiveGroup(nullVector, u, v, w);
  AssertEqual((α * β) * v, α * (β * v));
  AssertEqual(unit * w, w);
  AssertEqual(u / unit, u);
  AssertEqual(zero * u, nullVector);
  AssertEqual(β * (u + v), β * u + v * β);
  AssertEqual((w + v) / α, w / α + v / α);
  AssertEqual((α + β) * w, α * w + β * w);
  AssertEqual(v * (α + β), α * v + β * v);
  Vector vector = u;
  vector *= α;
  AssertEqual(α * u, vector);
  vector /= α;
  AssertEqual(u, vector);
  vector *= zero;
  AssertEqual(vector, nullVector);
}

template<typename Vector, typename Scalar, typename Map>
void TestInnerProductSpace(Map const& map, Vector const& nullVector,
                           Vector const& u, Vector const& v, Vector const& w,
                           Vector const& a, Scalar const& zero,
                           Scalar const& unit, Scalar const& α,
                           Scalar const& β) {
  TestVectorSpace(nullVector, u, v, w, zero, unit, α, β);
  TestSymmetricPositiveDefiniteBilinearMap(map, u, v, w, a, α);
}

template<typename T>
void TestField(T const& zero, T const& one, T const& a, T const& b,
               T const& c, T const& x, T const& y) {
  TestAdditiveGroup(zero, a, b, c);
  TestMultiplicativeGroup(one, c, x, y);
  TestVectorSpace(zero, a, b, c, zero, one, x, y);
}

}  // namespace test_utilities
}  // namespace principia
=======
﻿#pragma once

#include "TestUtilities/TestUtilities.hpp"

namespace principia {
namespace test_utilities {

template<typename T>
void TestEquality(T const& low, T const& high) {
  LogLine(L"Testing equality on " + ToString(low) + L" ≠ " +
          ToString(high) + L"...");
  AssertTrue(low == low, L"low == low was false.");
  AssertTrue(high == high, L"high == high was false.");
  AssertTrue(high != low, L"high != low was false.");
  AssertTrue(low != high, L"low != high was false.");

  AssertFalse(high == low, L"high == low was true.");
  AssertFalse(low == high, L"low == high was true.");
  AssertFalse(low != low, L"low != low was true.");
  AssertFalse(high != high, L"high != high was true.");
}

template<typename T>
void TestOrder(T const& low, T const& high) {
  TestEquality(low, high);
  LogLine(L"Testing ordering of " + ToString(low) + L" < " +
          ToString(high) + L"...");
  AssertTrue(high > low, L"high > low was false.");
  AssertTrue(low < high, L"low < high was false.");
  AssertTrue(low >= low, L"low >= low was false.");
  AssertTrue(low <= low, L"low <= low was false.");
  AssertTrue(high >= high, L"high >= high was false.");
  AssertTrue(high <= high, L"high <= high was false.");
  AssertTrue(high >= low, L"high >= low was false.");
  AssertTrue(low <= high, L"low <= high was false.");

  AssertFalse(low > low, L"low > low was true.");
  AssertFalse(low < low, L"low < low was true.");
  AssertFalse(high > high, L"high > high was true.");
  AssertFalse(high < high, L"high < high was true.");
  AssertFalse(low > high, L"low > high was true.");
  AssertFalse(high < low, L"high < low was true.");
  AssertFalse(low >= high, L"low >= high was true.");
  AssertFalse(high <= low, L"high <= low was true.");
}

template<typename T>
void TestAdditiveGroup(T const& zero, T const& a, T const& b, T const& c) {
  AssertEqual(a + zero, a);
  AssertEqual(zero + b, b);
  AssertEqual(a - a, zero);
  AssertEqual(-a - b, -(a + b));
  AssertEqual((a + b) + c, a + (b + c));
  AssertEqual(a - b - c, a - (b + c));
  AssertEqual(a + b, b + a);
  T accumulator = zero;
  accumulator += a;
  accumulator += b;
  accumulator -= c;
  AssertEqual(accumulator, a + b - c);
}

template<typename T>
void TestMultiplicativeGroup(T const& one, T const& a, T const& b, T const& c) {
  AssertEqual(a * one, a);
  AssertEqual(one * b, b);
  AssertEqual(a / a, one);
  AssertEqual((1 / a) / b, 1 / (a * b));
  AssertEqual((a * b) * c, a * (b * c));
  AssertEqual(a / b / c, a / (b * c));
  AssertEqual(a * b, b * a);
  T accumulator = one;
  accumulator *= a;
  accumulator *= b;
  accumulator /= c;
  AssertEqual(accumulator, a * b / c);
}

template<typename Map, typename Scalar, typename U, typename V>
void TestBilinearMap(Map const& map, U const& u1, U const& u2, V const& v1,
                     V const& v2, Scalar const& λ) {
  AssertEqual(map(u1 + u2, v1), map(u1, v1) + map(u2, v1));
  AssertEqual(map(u1, v1 + v2), map(u1, v1) + map(u1, v2));
  AssertEqual(map(λ * u1, v1), map(u1, λ * v1));
  AssertEqual(λ * map(u1, v1), map(u1, λ * v1));
  AssertEqual(map(u2 * λ, v2), map(u2, v2 * λ));
  AssertEqual(map(u2, v2) * λ, map(u2 * λ, v2));
}

template<typename Map, typename Scalar, typename U>
void TestSymmetricBilinearMap(Map const& map, U const& u1, U const& u2,
                               U const& v1, U const& v2, Scalar const& λ) {
  TestBilinearMap(map, u1, u2, v1, v2, λ);
  AssertEqual(map(u1, v1), map(v1, u1));
  AssertEqual(map(u2, v2), map(v2, u2));
}

template<typename Map, typename Scalar, typename U>
void TestSymmetricPositiveDefiniteBilinearMap(Map const& map, U const& u1,
                                              U const& u2, U const& v1,
                                              U const& v2, Scalar const& λ) {
  TestSymmetricBilinearMap(map, u1, u2, v1, v2, λ);
  auto zero = map(u1, u1) - map(u1, u1);
  AssertTrue(map(u1, u1) > zero);
  AssertTrue(map(u2, u2) > zero);
  AssertTrue(map(v1, v1) > zero);
  AssertTrue(map(v2, v2) > zero);
}

template<typename Map, typename Scalar, typename U>
void TestAlternatingBilinearMap(Map const& map, U const& u1, U const& u2,
                                U const& v1, U const& v2, Scalar const& λ) {
  TestBilinearMap(map, u1, u2, v1, v2, λ);
  auto zero = map(u1, u1) - map(u1, u1);
  AssertEqual(map(u1, u1), zero);
  AssertEqual(map(u2, u2), zero);
  AssertEqual(map(v1, v2), -map(v2, v1));
}

template<typename Map, typename Scalar, typename U>
void TestLieBracket(Map const& map, U const& u1, U const& u2, U const& v1,
                    U const& v2, Scalar const& λ) {
  TestAlternatingBilinearMap(map, u1, u2, v1, v2, λ);
  auto zero = map(u1, u1) - map(u1, u1);
  AssertEqual(map(u1, map(u2, v1)) +
              map(u2, map(v1, u1)) +
              map(v1, map(u1, u2)), zero);
}

template<typename Vector, typename Scalar>
void TestVectorSpace(Vector const& nullVector, Vector const& u, Vector const& v,
                     Vector const& w, Scalar const& zero, Scalar const& unit,
                     Scalar const& α, Scalar const& β) {
  TestAdditiveGroup(nullVector, u, v, w);
  AssertEqual((α * β) * v, α * (β * v));
  AssertEqual(unit * w, w);
  AssertEqual(u / unit, u);
  AssertEqual(zero * u, nullVector);
  AssertEqual(β * (u + v), β * u + v * β);
  AssertEqual((w + v) / α, w / α + v / α);
  AssertEqual((α + β) * w, α * w + β * w);
  AssertEqual(v * (α + β), α * v + β * v);
  Vector vector = u;
  vector *= α;
  AssertEqual(α * u, vector);
  vector /= α;
  AssertEqual(u, vector);
  vector *= zero;
  AssertEqual(vector, nullVector);
}

template<typename Vector, typename Scalar, typename Map>
void TestInnerProductSpace(Map const& map, Vector const& nullVector,
                           Vector const& u, Vector const& v, Vector const& w,
                           Vector const& a, Scalar const& zero,
                           Scalar const& unit, Scalar const& α,
                           Scalar const& β) {
  TestVectorSpace(nullVector, u, v, w, zero, unit, α, β);
  TestSymmetricPositiveDefiniteBilinearMap(map, u, v, w, a, α);
}

template<typename T>
void TestField(T const& zero, T const& one, T const& a, T const& b,
               T const& c, T const& x, T const& y) {
  TestAdditiveGroup(zero, a, b, c);
  TestMultiplicativeGroup(one, c, x, y);
  TestVectorSpace(zero, a, b, c, zero, one, x, y);
}

}  // namespace test_utilities
}  // namespace principia
>>>>>>> a28cfbba
<|MERGE_RESOLUTION|>--- conflicted
+++ resolved
@@ -1,185 +1,3 @@
-<<<<<<< HEAD
-﻿#pragma once
-
-#include "TestUtilities/TestUtilities.hpp"
-
-namespace principia {
-namespace test_utilities {
-
-template<typename T>
-void TestEquality(T const& low, T const& high) {
-  LogLine(L"Testing equality on " + ToString(low) + L" ≠ " +
-          ToString(high) + L"...");
-  AssertTrue(low == low, L"low == low was false.");
-  AssertTrue(high == high, L"high == high was false.");
-  AssertTrue(high != low, L"high != low was false.");
-  AssertTrue(low != high, L"low != high was false.");
-
-  LogLine(L"> True comparisons passed!");
-
-  AssertTrue(!(high == low), L"high == low was true.");
-  AssertTrue(!(low == high), L"low == high was true.");
-  AssertTrue(!(low != low), L"low != low was true.");
-  AssertTrue(!(high != high), L"high != high was true.");
-
-  LogLine(L"> False comparisons passed!");
-}
-
-template<typename T>
-void TestOrder(T const& low, T const& high) {
-  TestEquality(low, high);
-
-  LogLine(L"Testing ordering of " + ToString(low) + L" < " +
-          ToString(high) + L"...");
-  AssertTrue(high > low, L"high > low was false.");
-  AssertTrue(low < high, L"low < high was false.");
-  AssertTrue(low >= low, L"low >= low was false.");
-  AssertTrue(low <= low, L"low <= low was false.");
-  AssertTrue(high >= high, L"high >= high was false.");
-  AssertTrue(high <= high, L"high <= high was false.");
-  AssertTrue(high >= low, L"high >= low was false.");
-  AssertTrue(low <= high, L"low <= high was false.");
-
-  LogLine(L"> True comparisons passed!");
-
-  AssertTrue(!(low > low), L"low > low was true.");
-  AssertTrue(!(low < low), L"low < low was true.");
-  AssertTrue(!(high > high), L"high > high was true.");
-  AssertTrue(!(high < high), L"high < high was true.");
-  AssertTrue(!(low > high), L"low > high was true.");
-  AssertTrue(!(high < low), L"high < low was true.");
-  AssertTrue(!(low >= high), L"low >= high was true.");
-  AssertTrue(!(high <= low), L"high <= low was true.");
-
-  LogLine(L"> False comparisons passed!");
-}
-
-template<typename T>
-void TestAdditiveGroup(T const& zero, T const& a, T const& b, T const& c) {
-  AssertEqual(a + zero, a);
-  AssertEqual(zero + b, b);
-  AssertEqual(a - a, zero);
-  AssertEqual(-a - b, -(a + b));
-  AssertEqual((a + b) + c, a + (b + c));
-  AssertEqual(a - b - c, a - (b + c));
-  AssertEqual(a + b, b + a);
-  T accumulator = zero;
-  accumulator += a;
-  accumulator += b;
-  accumulator -= c;
-  AssertEqual(accumulator, a + b - c);
-}
-
-template<typename T>
-void TestMultiplicativeGroup(T const& one, T const& a, T const& b, T const& c) {
-  AssertEqual(a * one, a);
-  AssertEqual(one * b, b);
-  AssertEqual(a / a, one);
-  AssertEqual((1 / a) / b, 1 / (a * b));
-  AssertEqual((a * b) * c, a * (b * c));
-  AssertEqual(a / b / c, a / (b * c));
-  AssertEqual(a * b, b * a);
-  T accumulator = one;
-  accumulator *= a;
-  accumulator *= b;
-  accumulator /= c;
-  AssertEqual(accumulator, a * b / c);
-}
-
-template<typename Map, typename Scalar, typename U, typename V>
-void TestBilinearMap(Map const& map, U const& u1, U const& u2, V const& v1,
-                     V const& v2, Scalar const& λ) {
-  AssertEqual(map(u1 + u2, v1), map(u1, v1) + map(u2, v1));
-  AssertEqual(map(u1, v1 + v2), map(u1, v1) + map(u1, v2));
-  AssertEqual(map(λ * u1, v1), map(u1, λ * v1));
-  AssertEqual(λ * map(u1, v1), map(u1, λ * v1));
-  AssertEqual(map(u2 * λ, v2), map(u2, v2 * λ));
-  AssertEqual(map(u2, v2) * λ, map(u2 * λ, v2));
-}
-
-template<typename Map, typename Scalar, typename U>
-void TestSymmetricBilinearMap(Map const& map, U const& u1, U const& u2,
-                               U const& v1, U const& v2, Scalar const& λ) {
-  TestBilinearMap(map, u1, u2, v1, v2, λ);
-  AssertEqual(map(u1, v1), map(v1, u1));
-  AssertEqual(map(u2, v2), map(v2, u2));
-}
-
-template<typename Map, typename Scalar, typename U>
-void TestSymmetricPositiveDefiniteBilinearMap(Map const& map, U const& u1,
-                                              U const& u2, U const& v1,
-                                              U const& v2, Scalar const& λ) {
-  TestSymmetricBilinearMap(map, u1, u2, v1, v2, λ);
-  auto zero = map(u1, u1) - map(u1, u1);
-  AssertTrue(map(u1, u1) > zero);
-  AssertTrue(map(u2, u2) > zero);
-  AssertTrue(map(v1, v1) > zero);
-  AssertTrue(map(v2, v2) > zero);
-}
-
-template<typename Map, typename Scalar, typename U>
-void TestAlternatingBilinearMap(Map const& map, U const& u1, U const& u2,
-                                U const& v1, U const& v2, Scalar const& λ) {
-  TestBilinearMap(map, u1, u2, v1, v2, λ);
-  auto zero = map(u1, u1) - map(u1, u1);
-  AssertEqual(map(u1, u1), zero);
-  AssertEqual(map(u2, u2), zero);
-  AssertEqual(map(v1, v2), -map(v2, v1));
-}
-
-template<typename Map, typename Scalar, typename U>
-void TestLieBracket(Map const& map, U const& u1, U const& u2, U const& v1,
-                    U const& v2, Scalar const& λ) {
-  TestAlternatingBilinearMap(map, u1, u2, v1, v2, λ);
-  auto zero = map(u1, u1) - map(u1, u1);
-  AssertEqual(map(u1, map(u2, v1)) +
-              map(u2, map(v1, u1)) +
-              map(v1, map(u1, u2)), zero);
-}
-
-template<typename Vector, typename Scalar>
-void TestVectorSpace(Vector const& nullVector, Vector const& u, Vector const& v,
-                     Vector const& w, Scalar const& zero, Scalar const& unit,
-                     Scalar const& α, Scalar const& β) {
-  TestAdditiveGroup(nullVector, u, v, w);
-  AssertEqual((α * β) * v, α * (β * v));
-  AssertEqual(unit * w, w);
-  AssertEqual(u / unit, u);
-  AssertEqual(zero * u, nullVector);
-  AssertEqual(β * (u + v), β * u + v * β);
-  AssertEqual((w + v) / α, w / α + v / α);
-  AssertEqual((α + β) * w, α * w + β * w);
-  AssertEqual(v * (α + β), α * v + β * v);
-  Vector vector = u;
-  vector *= α;
-  AssertEqual(α * u, vector);
-  vector /= α;
-  AssertEqual(u, vector);
-  vector *= zero;
-  AssertEqual(vector, nullVector);
-}
-
-template<typename Vector, typename Scalar, typename Map>
-void TestInnerProductSpace(Map const& map, Vector const& nullVector,
-                           Vector const& u, Vector const& v, Vector const& w,
-                           Vector const& a, Scalar const& zero,
-                           Scalar const& unit, Scalar const& α,
-                           Scalar const& β) {
-  TestVectorSpace(nullVector, u, v, w, zero, unit, α, β);
-  TestSymmetricPositiveDefiniteBilinearMap(map, u, v, w, a, α);
-}
-
-template<typename T>
-void TestField(T const& zero, T const& one, T const& a, T const& b,
-               T const& c, T const& x, T const& y) {
-  TestAdditiveGroup(zero, a, b, c);
-  TestMultiplicativeGroup(one, c, x, y);
-  TestVectorSpace(zero, a, b, c, zero, one, x, y);
-}
-
-}  // namespace test_utilities
-}  // namespace principia
-=======
 ﻿#pragma once
 
 #include "TestUtilities/TestUtilities.hpp"
@@ -350,5 +168,4 @@
 }
 
 }  // namespace test_utilities
-}  // namespace principia
->>>>>>> a28cfbba
+}  // namespace principia