--- conflicted
+++ resolved
@@ -45,12 +45,7 @@
     YXZ = ODD  + (Y << X * 2) + (X << Y * 2) + (Z << Z * 2) + (5 << INDEX)
   };
 
-<<<<<<< HEAD
-  explicit Permutation(CoordinatePermutation const coordinate_permutation);
-=======
   explicit Permutation(CoordinatePermutation coordinate_permutation);
-  ~Permutation() override = default;
->>>>>>> 772217fa
 
   Sign Determinant() const override;
 
