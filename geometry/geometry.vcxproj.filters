﻿<?xml version="1.0" encoding="utf-8"?>
<Project ToolsVersion="4.0" xmlns="http://schemas.microsoft.com/developer/msbuild/2003">
  <ItemGroup>
    <Filter Include="Source Files">
      <UniqueIdentifier>{4FC737F1-C7A5-4376-A066-2A32D752A2FF}</UniqueIdentifier>
      <Extensions>cpp;c;cc;cxx;def;odl;idl;hpj;bat;asm;asmx</Extensions>
    </Filter>
    <Filter Include="Header Files">
      <UniqueIdentifier>{93995380-89BD-4b04-88EB-625FBE52EBFB}</UniqueIdentifier>
      <Extensions>h;hh;hpp;hxx;hm;inl;inc;xsd</Extensions>
    </Filter>
    <Filter Include="Test Files">
      <UniqueIdentifier>{6c627518-7018-4547-aeb6-f1b7d5a3fee5}</UniqueIdentifier>
    </Filter>
  </ItemGroup>
  <ItemGroup>
    <ClInclude Include="grassmann.hpp">
      <Filter>Header Files</Filter>
    </ClInclude>
    <ClInclude Include="rotation.hpp">
      <Filter>Header Files</Filter>
    </ClInclude>
    <ClInclude Include="sign.hpp">
      <Filter>Header Files</Filter>
    </ClInclude>
    <ClInclude Include="permutation.hpp">
      <Filter>Header Files</Filter>
    </ClInclude>
    <ClInclude Include="quaternion.hpp">
      <Filter>Header Files</Filter>
    </ClInclude>
    <ClInclude Include="linear_map.hpp">
      <Filter>Header Files</Filter>
    </ClInclude>
    <ClInclude Include="r3_element.hpp">
      <Filter>Header Files</Filter>
    </ClInclude>
    <ClInclude Include="grassmann_body.hpp">
      <Filter>Source Files</Filter>
    </ClInclude>
    <ClInclude Include="permutation_body.hpp">
      <Filter>Source Files</Filter>
    </ClInclude>
    <ClInclude Include="quaternion_body.hpp">
      <Filter>Source Files</Filter>
    </ClInclude>
    <ClInclude Include="r3_element_body.hpp">
      <Filter>Source Files</Filter>
    </ClInclude>
    <ClInclude Include="rotation_body.hpp">
      <Filter>Source Files</Filter>
    </ClInclude>
    <ClInclude Include="sign_body.hpp">
      <Filter>Source Files</Filter>
    </ClInclude>
    <ClInclude Include="orthogonal_map.hpp">
      <Filter>Header Files</Filter>
    </ClInclude>
    <ClInclude Include="orthogonal_map_body.hpp">
      <Filter>Source Files</Filter>
    </ClInclude>
    <ClInclude Include="affine_map.hpp">
      <Filter>Header Files</Filter>
    </ClInclude>
    <ClInclude Include="affine_space.hpp">
      <Filter>Header Files</Filter>
    </ClInclude>
    <ClInclude Include="affine_space_body.hpp">
      <Filter>Source Files</Filter>
    </ClInclude>
  </ItemGroup>
  <ItemGroup>
    <ClCompile Include="sign_test.cpp">
      <Filter>Test Files</Filter>
    </ClCompile>
    <ClCompile Include="orthogonal_map_test.cpp">
      <Filter>Test Files</Filter>
    </ClCompile>
    <ClCompile Include="rotation_test.cpp">
      <Filter>Test Files</Filter>
    </ClCompile>
    <ClCompile Include="quaternion_test.cpp">
      <Filter>Test Files</Filter>
    </ClCompile>
<<<<<<< HEAD
    <ClCompile Include="affine_map_test.cpp">
      <Filter>Test Files</Filter>
    </ClCompile>
    <ClCompile Include="affine_space_test.cpp">
      <Filter>Test Files</Filter>
    </ClCompile>
=======
>>>>>>> d0da311c
  </ItemGroup>
</Project><|MERGE_RESOLUTION|>--- conflicted
+++ resolved
@@ -59,9 +59,6 @@
     <ClInclude Include="orthogonal_map_body.hpp">
       <Filter>Source Files</Filter>
     </ClInclude>
-    <ClInclude Include="affine_map.hpp">
-      <Filter>Header Files</Filter>
-    </ClInclude>
     <ClInclude Include="affine_space.hpp">
       <Filter>Header Files</Filter>
     </ClInclude>
@@ -82,14 +79,8 @@
     <ClCompile Include="quaternion_test.cpp">
       <Filter>Test Files</Filter>
     </ClCompile>
-<<<<<<< HEAD
-    <ClCompile Include="affine_map_test.cpp">
-      <Filter>Test Files</Filter>
-    </ClCompile>
     <ClCompile Include="affine_space_test.cpp">
       <Filter>Test Files</Filter>
     </ClCompile>
-=======
->>>>>>> d0da311c
   </ItemGroup>
 </Project>