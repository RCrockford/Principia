--- conflicted
+++ resolved
@@ -104,12 +104,7 @@
     UpdateCelestialHierarchy(plugin_,
                              body.flightGlobalsIndex,
                              body.orbit.referenceBody.flightGlobalsIndex);
-    Vector3d position =
-        (Vector3d)CelestialDisplacementFromParent(plugin_,
-                                                  body.flightGlobalsIndex);
-    Vector3d velocity =
-        (Vector3d)CelestialParentRelativeVelocity(plugin_,
-                                                  body.flightGlobalsIndex);
+    QP from_parent = CelestialFromParent(plugin_, body.flightGlobalsIndex);
     // TODO(egg): Some of this might be be superfluous and redundant.
     Orbit original = body.orbit;
     Orbit copy = new Orbit(original.inclination, original.eccentricity,
@@ -117,8 +112,8 @@
                            original.argumentOfPeriapsis,
                            original.meanAnomalyAtEpoch, original.epoch,
                            original.referenceBody);
-    copy.UpdateFromStateVectors(position,
-                                velocity,
+    copy.UpdateFromStateVectors((Vector3d)from_parent.q,
+                                (Vector3d)from_parent.p,
                                 copy.referenceBody,
                                 universal_time);
     body.orbit.inclination = copy.inclination;
@@ -132,8 +127,8 @@
     body.orbit.Init();
     body.orbit.UpdateFromUT(universal_time);
     body.CBUpdate();
-    body.orbit.UpdateFromStateVectors(position,
-                                      velocity,
+    body.orbit.UpdateFromStateVectors((Vector3d)from_parent.q,
+                                      (Vector3d)from_parent.p,
                                       copy.referenceBody,
                                       universal_time);
   }
@@ -146,21 +141,17 @@
     if (inserted) {
       SetVesselStateOffset(plugin               : plugin_,
                            vessel_guid          : vessel.id.ToString(),
-                           from_parent_position : (XYZ)vessel.orbit.pos,
-                           from_parent_velocity : (XYZ)vessel.orbit.vel);
-    }
-    Vector3d position =
-        (Vector3d)VesselDisplacementFromParent(plugin_,
-                                               vessel.id.ToString());
-    Vector3d velocity =
-        (Vector3d)VesselParentRelativeVelocity(plugin_,
-                                               vessel.id.ToString());
+                           from_parent : new QP {q = (XYZ)vessel.orbit.pos,
+                                                 p = (XYZ)vessel.orbit.vel});
+    }
+    QP from_parent = VesselFromParent(plugin_, vessel.id.ToString());
     // NOTE(egg): Here we work around a KSP bug: |Orbit.pos| for a vessel
     // corresponds to the position one timestep in the future.  This is not
     // the case for celestial bodies.
     vessel.orbit.UpdateFromStateVectors(
-        pos     : position + velocity * UnityEngine.Time.deltaTime,
-        vel     : velocity,
+        pos     : (Vector3d)from_parent.q +
+                  (Vector3d)from_parent.p * UnityEngine.Time.deltaTime,
+        vel     : (Vector3d)from_parent.p,
         refBody : vessel.orbit.referenceBody,
         UT      : universal_time);
   }
@@ -174,10 +165,10 @@
       // NOTE(egg): these degrees of freedom are off by one Δt, but they
       // should never actually be used.
       // TODO(egg): we shouldn't have to do this.
-      SetVesselStateOffset(plugin               : plugin_,
-                           vessel_guid          : vessel.id.ToString(),
-                           from_parent_position : (XYZ)vessel.orbit.pos,
-                           from_parent_velocity : (XYZ)vessel.orbit.vel);
+      SetVesselStateOffset(plugin      : plugin_,
+                           vessel_guid : vessel.id.ToString(),
+                           from_parent : new QP {q = (XYZ)vessel.orbit.pos,
+                                                 p = (XYZ)vessel.orbit.vel});
     }
     Log.Info("vessel has " + vessel.parts.Count() + " parts");
     Vector3d gravity =
@@ -270,7 +261,6 @@
     }
     if (PluginRunning()) {
       double universal_time = Planetarium.GetUniversalTime();
-<<<<<<< HEAD
       double plugin_time = current_time(plugin_);
       if (plugin_time > universal_time) {
         Log.Fatal("Closed Timelike Curve");
@@ -284,102 +274,8 @@
       }
       AdvanceTime(plugin_, universal_time, Planetarium.InverseRotAngle);
       ApplyToBodyTree(body => UpdateBody(body, universal_time));
-      ApplyToVesselsOnRailsOrInInertialPhysicsBubbleInSpace(vessel => UpdateVessel(vessel, universal_time));
-=======
-      VesselProcessor add_to_physics_bubble = vessel => {
-        bool inserted = InsertOrKeepVessel(
-            plugin_,
-            vessel.id.ToString(),
-            vessel.orbit.referenceBody.flightGlobalsIndex);
-        if (inserted) {
-          // NOTE(egg): these degrees of freedom are off by one Δt, but they
-          // should never actually be used.
-          // TODO(egg): we shouldn't have to do this.
-          SetVesselStateOffset(plugin_,
-                               vessel.id.ToString(),
-                               new QP{q = (XYZ)vessel.orbit.pos,
-                                      p = (XYZ)vessel.orbit.vel});
-        }
-        Log.Info("vessel has " + vessel.parts.Count() + " parts");
-        Vector3d gravity =
-            FlightGlobals.getGeeForceAtPosition(vessel.findWorldCenterOfMass());
-        Vector3d kraken_velocity = Krakensbane.GetFrameVelocity();
-        KSPPart[] parts =
-            (from part in vessel.parts
-             where part.rb != null  // Physicsless parts have no rigid body.
-             select new KSPPart {
-                 world_position = (XYZ)(Vector3d)part.rb.worldCenterOfMass,
-                 world_velocity = (XYZ)(kraken_velocity + part.rb.velocity),
-                 mass = (double)part.mass + (double)part.GetResourceMass(),
-                 gravitational_acceleration_to_be_applied_by_ksp =
-                     (XYZ)gravity,
-                 id = part.flightID}).ToArray();
-        AddVesselToNextPhysicsBubble(plugin : plugin_,
-                                     vessel_guid : vessel.id.ToString(),
-                                     parts : parts,
-                                     count : parts.Count());
-      };
-      if (HavePhysicsBubble()) {
-        ApplyToLoadedVesselsInSpace(add_to_physics_bubble);
-      }
-      AdvanceTime(plugin_, universal_time, Planetarium.InverseRotAngle);
-      BodyProcessor update_body = body => {
-        UpdateCelestialHierarchy(plugin_,
-                                 body.flightGlobalsIndex,
-                                 body.orbit.referenceBody.flightGlobalsIndex);
-        QP relative = CelestialFromParent(plugin_, body.flightGlobalsIndex);
-        // TODO(egg): Some of this might be be superfluous and redundant.
-        Orbit original = body.orbit;
-        Orbit copy = new Orbit(original.inclination, original.eccentricity,
-                               original.semiMajorAxis, original.LAN,
-                               original.argumentOfPeriapsis,
-                               original.meanAnomalyAtEpoch, original.epoch,
-                               original.referenceBody);
-        copy.UpdateFromStateVectors((Vector3d)relative.q,
-                                    (Vector3d)relative.p,
-                                    copy.referenceBody,
-                                    universal_time);
-        body.orbit.inclination = copy.inclination;
-        body.orbit.eccentricity = copy.eccentricity;
-        body.orbit.semiMajorAxis = copy.semiMajorAxis;
-        body.orbit.LAN = copy.LAN;
-        body.orbit.argumentOfPeriapsis = copy.argumentOfPeriapsis;
-        body.orbit.meanAnomalyAtEpoch = copy.meanAnomalyAtEpoch;
-        body.orbit.epoch = copy.epoch;
-        body.orbit.referenceBody = copy.referenceBody;
-        body.orbit.Init();
-        body.orbit.UpdateFromUT(universal_time);
-        body.CBUpdate();
-        body.orbit.UpdateFromStateVectors((Vector3d)relative.q,
-                                          (Vector3d)relative.p,
-                                          copy.referenceBody,
-                                          universal_time);
-      };
-      ApplyToBodyTree(update_body);
-      VesselProcessor update_vessel = vessel => {
-        bool inserted = InsertOrKeepVessel(
-            plugin_,
-            vessel.id.ToString(),
-            vessel.orbit.referenceBody.flightGlobalsIndex);
-        if (inserted) {
-          SetVesselStateOffset(plugin_,
-                               vessel.id.ToString(),
-                               new QP{q = (XYZ)vessel.orbit.pos,
-                                      p = (XYZ)vessel.orbit.vel});
-        }
-        QP relative = VesselFromParent(plugin_, vessel.id.ToString());
-        // NOTE(egg): Here we work around a KSP bug: |Orbit.pos| for a vessel
-        // corresponds to the position one timestep in the future.  This is not
-        // the case for celestial bodies.
-        vessel.orbit.UpdateFromStateVectors(
-            pos: (Vector3d)relative.q +
-                 (Vector3d)relative.p * UnityEngine.Time.deltaTime,
-            vel: (Vector3d)relative.p,
-            refBody: vessel.orbit.referenceBody,
-            UT: universal_time);
-      };
-      ApplyToVesselsInSpace(update_vessel);
->>>>>>> ae5b2f9b
+      ApplyToVesselsOnRailsOrInInertialPhysicsBubbleInSpace(
+          vessel => UpdateVessel(vessel, universal_time));
       Vessel active_vessel = FlightGlobals.ActiveVessel;
       if (has_inertial_physics_bubble_in_space()) {
         Vector3d displacement_offset =
@@ -456,7 +352,6 @@
 
   #endregion
 
-<<<<<<< HEAD
   private void ResetRenderedTrajectory() {
     DestroyRenderedTrajectory();
     rendered_trajectory_ = new VectorLine(
@@ -474,19 +369,14 @@
   }
 
   private void DestroyRenderedTrajectory() {
-=======
+    if (rendered_trajectory_ != null) {
+      Vector.DestroyLine(ref rendered_trajectory_);
+    }
+  }
+
   private void Cleanup() {
     DeletePlugin(ref plugin_);
     DeleteTransforms(ref transforms_);
->>>>>>> ae5b2f9b
-    if (rendered_trajectory_ != null) {
-      Vector.DestroyLine(ref rendered_trajectory_);
-    }
-  }
-
-  private void Cleanup() {
-    DeletePlugin(ref plugin_);
-    DeleteRenderingFrame(ref rendering_frame_);
     DestroyRenderedTrajectory();
   }
 
@@ -575,23 +465,8 @@
         changed_rendering = true;
       }
       UnityEngine.GUILayout.EndHorizontal();
-<<<<<<< HEAD
-      if (changed_reference_frame && PluginRunning()) {
+      if (changed_rendering && PluginRunning()) {
         UpdateRenderingFrame();
-=======
-      if (changed_rendering && PluginRunning()) {
-        DeleteTransforms(ref transforms_);
-        if (first_selected_celestial_ == second_selected_celestial_) {
-          transforms_ = NewBodyCentredNonRotatingTransforms(
-                            plugin_,
-                            first_selected_celestial_);
-        } else {
-          transforms_ = NewBarycentricRotatingTransforms(
-                            plugin_,
-                            first_selected_celestial_,
-                            second_selected_celestial_);
-        }
->>>>>>> ae5b2f9b
       }
     }
     UnityEngine.GUILayout.EndVertical();
@@ -601,96 +476,17 @@
   }
 
   private void UpdateRenderingFrame() {
-    DeleteRenderingFrame(ref rendering_frame_);
+    DeleteTransforms(ref transforms_);
     if (first_selected_celestial_ == second_selected_celestial_) {
-      rendering_frame_ = NewBodyCentredNonRotatingFrame(
-                             plugin_,
-                             first_selected_celestial_);
+      transforms_ = NewBodyCentredNonRotatingTransforms(
+                        plugin_,
+                        first_selected_celestial_);
     } else {
-      rendering_frame_ = NewBarycentricRotatingFrame(
-                             plugin_,
-                             first_selected_celestial_,
-                             second_selected_celestial_);
-    }
-<<<<<<< HEAD
-=======
-    Log.Info("UT : " + Planetarium.GetUniversalTime());
-    Log.Info(
-        "Principia world position : " +
-        (Vector3d)VesselWorldPosition(
-            plugin_,
-            active_vessel.id.ToString(),
-            (XYZ)active_vessel.orbit.referenceBody.position));
-    Log.Info(
-        "Principia world velocity (rotating) : " +
-        (Vector3d)VesselWorldVelocity(
-            plugin_,
-            active_vessel.id.ToString(),
-            new XYZ{x = 0, y = 0, z = 0},
-            active_vessel.orbit.referenceBody.rotationPeriod));
-    Log.Info(
-        "Principia world velocity (no rotation) : " +
-        (Vector3d)VesselWorldVelocity(
-            plugin_,
-            active_vessel.id.ToString(),
-            new XYZ{x = 0, y = 0, z = 0},
-            double.PositiveInfinity));
-    Log.Info("reference body position : " +
-             active_vessel.orbit.referenceBody.position);
-    Log.Info("reference body GetVel : " +
-             active_vessel.orbit.referenceBody.orbit.GetVel());
-    Log.Info("active vessel found world CoM (32) : " +
-             (Vector3d)active_vessel.findWorldCenterOfMass());
-    Log.Info("Root part at found world CoM world velocity (32) : " +
-             (Vector3d)active_vessel.rootPart.rb.GetPointVelocity(
-                 (Vector3d)active_vessel.findWorldCenterOfMass()));
-    Log.Info("active vessel orbit.pos : " + active_vessel.orbit.pos);
-    Log.Info("active vessel orbit.vel : " + active_vessel.orbit.vel);
-    Log.Info("active vessel GetVel : " + active_vessel.orbit.GetVel());
-    Log.Info("Principia orbit.pos : " + 
-             (Vector3d)VesselFromParent(plugin_,
-                                        active_vessel.id.ToString()).q);
-    Log.Info("Principia orbit.vel : " + 
-             (Vector3d)VesselFromParent(plugin_,
-                                        active_vessel.id.ToString()).p);
-    Log.Info("Kraken : " + Krakensbane.GetFrameVelocity());
-    Log.Info("Root rb velocity (32) : " +
-             (Vector3d)active_vessel.rootPart.rb.velocity);
-    Log.Info("Root part partTransform.position (32) : " +
-             (Vector3d)active_vessel.rootPart.partTransform.position);
-    Log.Info("Measured orbit.pos : " + active_vessel.orbit.pos);
-    Log.Info("Measured orbit.vel : " + active_vessel.orbit.vel);
-    Log.Info("reference body reference body position : " +
-             active_vessel.orbit.referenceBody.referenceBody.position);
-    Log.Info("reference body Principia orbit.pos : " +
-             (Vector3d)CelestialFromParent(
-                 plugin_,
-                 active_vessel.orbit.referenceBody.flightGlobalsIndex).q);
-    Log.Info("reference body Principia orbit.vel : " +
-             (Vector3d)CelestialFromParent(
-                 plugin_,
-                 active_vessel.orbit.referenceBody.flightGlobalsIndex).p);
-    Log.Info("reference body measured orbit.pos : " +
-             active_vessel.orbit.referenceBody.orbit.pos);
-    Log.Info("reference body measured orbit.vel : " +
-             active_vessel.orbit.referenceBody.orbit.vel);
-    Log.Info("Duna position : " +
-             FlightGlobals.Bodies[6].position);
-    Log.Info("Ike Principia orbit.pos : " +
-             (Vector3d)CelestialFromParent(
-                 plugin_,
-                 FlightGlobals.Bodies[7].flightGlobalsIndex).q);
-    Log.Info("Ike Principia orbit.vel : " +
-             (Vector3d)CelestialFromParent(
-                 plugin_,
-                 FlightGlobals.Bodies[7].flightGlobalsIndex).p);
-    Log.Info("Ike measured orbit.pos : " +
-             FlightGlobals.Bodies[7].orbit.pos);
-    Log.Info("Ike measured orbit.vel : " +
-             FlightGlobals.Bodies[7].orbit.vel);
-    Log.Info("Ike position : " +
-             FlightGlobals.Bodies[7].position);
->>>>>>> ae5b2f9b
+      transforms_ = NewBarycentricRotatingTransforms(
+                        plugin_,
+                        first_selected_celestial_,
+                        second_selected_celestial_);
+    }
   }
 
   private void ResetPlugin() {
@@ -711,14 +507,7 @@
     };
     ApplyToBodyTree(insert_body);
     EndInitialization(plugin_);
-<<<<<<< HEAD
     UpdateRenderingFrame();
-=======
-    first_selected_celestial_ = 0;
-    second_selected_celestial_ = 0;
-    transforms_ =
-        NewBodyCentredNonRotatingTransforms(plugin_, first_selected_celestial_);
->>>>>>> ae5b2f9b
     VesselProcessor insert_vessel = vessel => {
       Log.Info("Inserting " + vessel.name + "...");
       bool inserted =
