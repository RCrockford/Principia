﻿
#include "numerics/poisson_series_basis.hpp"

#include "geometry/frame.hpp"
#include "geometry/grassmann.hpp"
#include "geometry/hilbert.hpp"
#include "geometry/named_quantities.hpp"
#include "gtest/gtest.h"
#include "numerics/poisson_series.hpp"
#include "numerics/polynomial_evaluators.hpp"
#include "quantities/elementary_functions.hpp"
#include "quantities/named_quantities.hpp"
#include "quantities/numbers.hpp"
#include "quantities/si.hpp"
#include "testing_utilities/almost_equals.hpp"

namespace principia {
namespace numerics {

using geometry::Displacement;
using geometry::Frame;
using geometry::Handedness;
using geometry::Hilbert;
using geometry::Inertial;
using geometry::Instant;
using quantities::AngularFrequency;
using quantities::Length;
using quantities::Sqrt;
using quantities::Temperature;
using quantities::si::Kelvin;
using quantities::si::Metre;
using quantities::si::Radian;
using quantities::si::Second;
using testing_utilities::AlmostEquals;

class PoissonSeriesBasisTest : public ::testing::Test {
 protected:
  using World = Frame<serialization::Frame::TestTag,
                      Inertial,
                      Handedness::Right,
                      serialization::Frame::TEST>;

  using Series2 = PoissonSeries<Temperature, 2, 2, HornerEvaluator>;
  using Series3 = PoissonSeries<Displacement<World>, 3, 3, HornerEvaluator>;

  Instant const t0_;
};

TEST_F(PoissonSeriesBasisTest, AperiodicScalar) {
  auto const aperiodic = PoissonSeriesBasisGenerator<
      Series2,
      /*degree=*/2>::Basis(t0_);
  EXPECT_EQ(3, aperiodic.size());

  Instant const t1 = t0_ + 2 * Second;

  EXPECT_EQ(1 * Kelvin, aperiodic[0](t1));
  EXPECT_EQ(2 * Kelvin, aperiodic[1](t1));
  EXPECT_EQ(4 * Kelvin, aperiodic[2](t1));
}

TEST_F(PoissonSeriesBasisTest, AperiodicVector) {
  auto const aperiodic = PoissonSeriesBasisGenerator<
      Series3,
      /*degree=*/3>::Basis(t0_);
  auto const aperiodic_subspaces =
      PoissonSeriesBasisGenerator<Series3,
                                  Hilbert<Displacement<World>>::dimension,
                                  /*degree=*/3>::Subspaces(t0_);
  EXPECT_EQ(12, aperiodic.size());
  EXPECT_EQ(12, aperiodic_subspaces.size());

  Instant const t1 = t0_ + 2 * Second;

  EXPECT_EQ(Displacement<World>({1 * Metre, 0 * Metre, 0 * Metre}),
            aperiodic[0](t1));
  EXPECT_EQ(Displacement<World>({0 * Metre, 1 * Metre, 0 * Metre}),
            aperiodic[1](t1));
  EXPECT_EQ(Displacement<World>({0 * Metre, 0 * Metre, 1 * Metre}),
            aperiodic[2](t1));
  EXPECT_FALSE(PoissonSeriesSubspace::orthogonal(aperiodic_subspaces[0],
                                                 aperiodic_subspaces[0]));
  EXPECT_TRUE(PoissonSeriesSubspace::orthogonal(aperiodic_subspaces[0],
                                                aperiodic_subspaces[1]));
  EXPECT_TRUE(PoissonSeriesSubspace::orthogonal(aperiodic_subspaces[0],
                                                aperiodic_subspaces[2]));

  EXPECT_EQ(Displacement<World>({2 * Metre, 0 * Metre, 0 * Metre}),
            aperiodic[3](t1));
  EXPECT_EQ(Displacement<World>({0 * Metre, 2 * Metre, 0 * Metre}),
            aperiodic[4](t1));
  EXPECT_EQ(Displacement<World>({0 * Metre, 0 * Metre, 2 * Metre}),
            aperiodic[5](t1));
  EXPECT_FALSE(PoissonSeriesSubspace::orthogonal(aperiodic_subspaces[0],
                                                 aperiodic_subspaces[3]));
  EXPECT_TRUE(PoissonSeriesSubspace::orthogonal(aperiodic_subspaces[0],
                                                aperiodic_subspaces[4]));
  EXPECT_TRUE(PoissonSeriesSubspace::orthogonal(aperiodic_subspaces[0],
                                                aperiodic_subspaces[5]));

  EXPECT_EQ(Displacement<World>({4 * Metre, 0 * Metre, 0 * Metre}),
            aperiodic[6](t1));
  EXPECT_EQ(Displacement<World>({0 * Metre, 4 * Metre, 0 * Metre}),
            aperiodic[7](t1));
  EXPECT_EQ(Displacement<World>({0 * Metre, 0 * Metre, 4 * Metre}),
            aperiodic[8](t1));

  EXPECT_EQ(Displacement<World>({8 * Metre, 0 * Metre, 0 * Metre}),
            aperiodic[9](t1));
  EXPECT_EQ(Displacement<World>({0 * Metre, 8 * Metre, 0 * Metre}),
            aperiodic[10](t1));
  EXPECT_EQ(Displacement<World>({0 * Metre, 0 * Metre, 8 * Metre}),
            aperiodic[11](t1));
}

TEST_F(PoissonSeriesBasisTest, PeriodicScalar) {
  AngularFrequency const ω = π / 6 * Radian / Second;
  auto const periodic = PoissonSeriesBasisGenerator<
      Series2,
      /*degree=*/2>::Basis(ω, t0_);
  EXPECT_EQ(6, periodic.size());

  Instant const t1 = t0_ + 2 * Second;

  EXPECT_THAT(periodic[0](t1), AlmostEquals(0.5 * Kelvin, 1));
  EXPECT_THAT(periodic[1](t1), AlmostEquals(Sqrt(3) / 2 * Kelvin, 0));

  EXPECT_THAT(periodic[2](t1), AlmostEquals(1 * Kelvin, 1));
  EXPECT_THAT(periodic[3](t1), AlmostEquals(Sqrt(3) * Kelvin, 0));

  EXPECT_THAT(periodic[4](t1), AlmostEquals(2 * Kelvin, 1));
  EXPECT_THAT(periodic[5](t1), AlmostEquals(2 * Sqrt(3) * Kelvin, 0));
}

TEST_F(PoissonSeriesBasisTest, PeriodicVector) {
  AngularFrequency const ω = π / 6 * Radian / Second;
  auto const periodic = PoissonSeriesBasisGenerator<
      Series3,
      /*degree=*/3>::Basis(ω, t0_);
  auto const periodic_subspaces =
      PoissonSeriesBasisGenerator<Series3,
                                  Hilbert<Displacement<World>>::dimension,
                                  /*degree=*/3>::Subspaces(ω, t0_);
  EXPECT_EQ(24, periodic.size());

  Instant const t1 = t0_ + 2 * Second;

  EXPECT_THAT(
      periodic[0](t1),
      AlmostEquals(
          Displacement<World>({0.5 * Metre, 0 * Metre, 0 * Metre}), 1));
  EXPECT_THAT(
      periodic[1](t1),
      AlmostEquals(
<<<<<<< HEAD
          Displacement<World>({0.5 * Metre, 0 * Metre, 0 * Metre}), 1));
  // TODO(egg): This will become true once we take parity into account.
  EXPECT_FALSE(PoissonSeriesSubspace::orthogonal(periodic_subspaces[0],
                                                 periodic_subspaces[1]));
  EXPECT_THAT(
      periodic[2](t1),
      AlmostEquals(
          Displacement<World>({0 * Metre, Sqrt(3) / 2 * Metre, 0 * Metre}), 0));
  EXPECT_TRUE(PoissonSeriesSubspace::orthogonal(periodic_subspaces[0],
                                                 periodic_subspaces[2]));
=======
          Displacement<World>({0 * Metre, 0.5 * Metre, 0 * Metre}), 1));
  EXPECT_THAT(
      periodic[2](t1),
      AlmostEquals(
          Displacement<World>({0 * Metre, 0 * Metre, 0.5 * Metre}), 1));
>>>>>>> a3ff357e
  EXPECT_THAT(
      periodic[3](t1),
      AlmostEquals(
          Displacement<World>({Sqrt(3) / 2 * Metre, 0 * Metre, 0 * Metre}), 0));
  EXPECT_THAT(
      periodic[4](t1),
      AlmostEquals(
          Displacement<World>({0 * Metre, Sqrt(3) / 2 * Metre, 0 * Metre}), 0));
  EXPECT_THAT(
      periodic[5](t1),
      AlmostEquals(
          Displacement<World>({0 * Metre, 0 * Metre, Sqrt(3) / 2 * Metre}), 0));

  EXPECT_THAT(
      periodic[6](t1),
      AlmostEquals(
          Displacement<World>({1 * Metre, 0 * Metre, 0 * Metre}), 1));
  EXPECT_THAT(
      periodic[7](t1),
      AlmostEquals(
          Displacement<World>({0 * Metre, 1 * Metre, 0 * Metre}), 1));
  EXPECT_THAT(
      periodic[8](t1),
      AlmostEquals(
          Displacement<World>({0 * Metre, 0 * Metre, 1 * Metre}), 1));
  EXPECT_THAT(
      periodic[9](t1),
      AlmostEquals(
          Displacement<World>({Sqrt(3) * Metre, 0 * Metre, 0 * Metre}), 0));
  EXPECT_THAT(
      periodic[10](t1),
      AlmostEquals(
          Displacement<World>({0 * Metre, Sqrt(3) * Metre, 0 * Metre}), 0));
  EXPECT_THAT(
      periodic[11](t1),
      AlmostEquals(
          Displacement<World>({0 * Metre, 0 * Metre, Sqrt(3) * Metre}), 0));

  EXPECT_THAT(
      periodic[12](t1),
      AlmostEquals(
          Displacement<World>({2 * Metre, 0 * Metre, 0 * Metre}), 1));
  EXPECT_THAT(
      periodic[13](t1),
      AlmostEquals(
          Displacement<World>({0 * Metre, 2 * Metre, 0 * Metre}), 1));
  EXPECT_THAT(
      periodic[14](t1),
      AlmostEquals(
          Displacement<World>({0 * Metre, 0 * Metre, 2 * Metre}), 1));
  EXPECT_THAT(
      periodic[15](t1),
      AlmostEquals(
          Displacement<World>({2 * Sqrt(3) * Metre, 0 * Metre, 0 * Metre}), 0));
  EXPECT_THAT(
      periodic[16](t1),
      AlmostEquals(
          Displacement<World>({0 * Metre, 2 * Sqrt(3) * Metre, 0 * Metre}), 0));
  EXPECT_THAT(
      periodic[17](t1),
      AlmostEquals(
          Displacement<World>({0 * Metre, 0 * Metre, 2 * Sqrt(3) * Metre}), 0));

  EXPECT_THAT(
      periodic[18](t1),
      AlmostEquals(
          Displacement<World>({4 * Metre, 0 * Metre, 0 * Metre}), 1));
  EXPECT_THAT(
      periodic[19](t1),
      AlmostEquals(
          Displacement<World>({0 * Metre, 4 * Metre, 0 * Metre}), 1));
  EXPECT_THAT(
      periodic[20](t1),
      AlmostEquals(
          Displacement<World>({0 * Metre, 0 * Metre, 4 * Metre}), 1));
  EXPECT_THAT(
      periodic[21](t1),
      AlmostEquals(
          Displacement<World>({4 * Sqrt(3) * Metre, 0 * Metre, 0 * Metre}), 0));
  EXPECT_THAT(
      periodic[22](t1),
      AlmostEquals(
          Displacement<World>({0 * Metre, 4 * Sqrt(3) * Metre, 0 * Metre}), 0));
  EXPECT_THAT(
      periodic[23](t1),
      AlmostEquals(
          Displacement<World>({0 * Metre, 0 * Metre, 4 * Sqrt(3) * Metre}), 0));
}

TEST_F(PoissonSeriesBasisTest, ReducedDegree) {
  auto const aperiodic = PoissonSeriesBasisGenerator<
      Series3,
      /*degree=*/2>::Basis(t0_);
  EXPECT_EQ(9, aperiodic.size());

  AngularFrequency const ω = π / 6 * Radian / Second;
  auto const periodic = PoissonSeriesBasisGenerator<
      Series3,
      /*degree=*/2>::Basis(ω, t0_);
  EXPECT_EQ(18, periodic.size());

  Instant const t1 = t0_ + 2 * Second;

  EXPECT_EQ(Displacement<World>({1 * Metre, 0 * Metre, 0 * Metre}),
            aperiodic[0](t1));
  EXPECT_EQ(Displacement<World>({0 * Metre, 1 * Metre, 0 * Metre}),
            aperiodic[1](t1));
  EXPECT_EQ(Displacement<World>({0 * Metre, 0 * Metre, 1 * Metre}),
            aperiodic[2](t1));

  EXPECT_EQ(Displacement<World>({2 * Metre, 0 * Metre, 0 * Metre}),
            aperiodic[3](t1));
  EXPECT_EQ(Displacement<World>({0 * Metre, 2 * Metre, 0 * Metre}),
            aperiodic[4](t1));
  EXPECT_EQ(Displacement<World>({0 * Metre, 0 * Metre, 2 * Metre}),
            aperiodic[5](t1));

  EXPECT_EQ(Displacement<World>({4 * Metre, 0 * Metre, 0 * Metre}),
            aperiodic[6](t1));
  EXPECT_EQ(Displacement<World>({0 * Metre, 4 * Metre, 0 * Metre}),
            aperiodic[7](t1));
  EXPECT_EQ(Displacement<World>({0 * Metre, 0 * Metre, 4 * Metre}),
            aperiodic[8](t1));

  EXPECT_THAT(
      periodic[0](t1),
      AlmostEquals(
          Displacement<World>({0.5 * Metre, 0 * Metre, 0 * Metre}), 1));
  EXPECT_THAT(
      periodic[1](t1),
      AlmostEquals(
          Displacement<World>({0 * Metre, 0.5 * Metre, 0 * Metre}), 1));
  EXPECT_THAT(
      periodic[2](t1),
      AlmostEquals(
          Displacement<World>({0 * Metre, 0 * Metre, 0.5 * Metre}), 1));
  EXPECT_THAT(
      periodic[3](t1),
      AlmostEquals(
          Displacement<World>({Sqrt(3) / 2 * Metre, 0 * Metre, 0 * Metre}), 0));
  EXPECT_THAT(
      periodic[4](t1),
      AlmostEquals(
          Displacement<World>({0 * Metre, Sqrt(3) / 2 * Metre, 0 * Metre}), 0));
  EXPECT_THAT(
      periodic[5](t1),
      AlmostEquals(
          Displacement<World>({0 * Metre, 0 * Metre, Sqrt(3) / 2 * Metre}), 0));

  EXPECT_THAT(
      periodic[6](t1),
      AlmostEquals(
          Displacement<World>({1 * Metre, 0 * Metre, 0 * Metre}), 1));
  EXPECT_THAT(
      periodic[7](t1),
      AlmostEquals(
          Displacement<World>({0 * Metre, 1 * Metre, 0 * Metre}), 1));
  EXPECT_THAT(
      periodic[8](t1),
      AlmostEquals(
          Displacement<World>({0 * Metre, 0 * Metre, 1 * Metre}), 1));
  EXPECT_THAT(
      periodic[9](t1),
      AlmostEquals(
          Displacement<World>({Sqrt(3) * Metre, 0 * Metre, 0 * Metre}), 0));
  EXPECT_THAT(
      periodic[10](t1),
      AlmostEquals(
          Displacement<World>({0 * Metre, Sqrt(3) * Metre, 0 * Metre}), 0));
  EXPECT_THAT(
      periodic[11](t1),
      AlmostEquals(
          Displacement<World>({0 * Metre, 0 * Metre, Sqrt(3) * Metre}), 0));

  EXPECT_THAT(
      periodic[12](t1),
      AlmostEquals(
          Displacement<World>({2 * Metre, 0 * Metre, 0 * Metre}), 1));
  EXPECT_THAT(
      periodic[13](t1),
      AlmostEquals(
          Displacement<World>({0 * Metre, 2 * Metre, 0 * Metre}), 1));
  EXPECT_THAT(
      periodic[14](t1),
      AlmostEquals(
          Displacement<World>({0 * Metre, 0 * Metre, 2 * Metre}), 1));
  EXPECT_THAT(
      periodic[15](t1),
      AlmostEquals(
          Displacement<World>({2 * Sqrt(3) * Metre, 0 * Metre, 0 * Metre}), 0));
  EXPECT_THAT(
      periodic[16](t1),
      AlmostEquals(
          Displacement<World>({0 * Metre, 2 * Sqrt(3) * Metre, 0 * Metre}), 0));
  EXPECT_THAT(
      periodic[17](t1),
      AlmostEquals(
          Displacement<World>({0 * Metre, 0 * Metre, 2 * Sqrt(3) * Metre}), 0));
}

}  // namespace numerics
}  // namespace principia<|MERGE_RESOLUTION|>--- conflicted
+++ resolved
@@ -63,12 +63,7 @@
   auto const aperiodic = PoissonSeriesBasisGenerator<
       Series3,
       /*degree=*/3>::Basis(t0_);
-  auto const aperiodic_subspaces =
-      PoissonSeriesBasisGenerator<Series3,
-                                  Hilbert<Displacement<World>>::dimension,
-                                  /*degree=*/3>::Subspaces(t0_);
   EXPECT_EQ(12, aperiodic.size());
-  EXPECT_EQ(12, aperiodic_subspaces.size());
 
   Instant const t1 = t0_ + 2 * Second;
 
@@ -78,12 +73,6 @@
             aperiodic[1](t1));
   EXPECT_EQ(Displacement<World>({0 * Metre, 0 * Metre, 1 * Metre}),
             aperiodic[2](t1));
-  EXPECT_FALSE(PoissonSeriesSubspace::orthogonal(aperiodic_subspaces[0],
-                                                 aperiodic_subspaces[0]));
-  EXPECT_TRUE(PoissonSeriesSubspace::orthogonal(aperiodic_subspaces[0],
-                                                aperiodic_subspaces[1]));
-  EXPECT_TRUE(PoissonSeriesSubspace::orthogonal(aperiodic_subspaces[0],
-                                                aperiodic_subspaces[2]));
 
   EXPECT_EQ(Displacement<World>({2 * Metre, 0 * Metre, 0 * Metre}),
             aperiodic[3](t1));
@@ -91,12 +80,6 @@
             aperiodic[4](t1));
   EXPECT_EQ(Displacement<World>({0 * Metre, 0 * Metre, 2 * Metre}),
             aperiodic[5](t1));
-  EXPECT_FALSE(PoissonSeriesSubspace::orthogonal(aperiodic_subspaces[0],
-                                                 aperiodic_subspaces[3]));
-  EXPECT_TRUE(PoissonSeriesSubspace::orthogonal(aperiodic_subspaces[0],
-                                                aperiodic_subspaces[4]));
-  EXPECT_TRUE(PoissonSeriesSubspace::orthogonal(aperiodic_subspaces[0],
-                                                aperiodic_subspaces[5]));
 
   EXPECT_EQ(Displacement<World>({4 * Metre, 0 * Metre, 0 * Metre}),
             aperiodic[6](t1));
@@ -137,10 +120,6 @@
   auto const periodic = PoissonSeriesBasisGenerator<
       Series3,
       /*degree=*/3>::Basis(ω, t0_);
-  auto const periodic_subspaces =
-      PoissonSeriesBasisGenerator<Series3,
-                                  Hilbert<Displacement<World>>::dimension,
-                                  /*degree=*/3>::Subspaces(ω, t0_);
   EXPECT_EQ(24, periodic.size());
 
   Instant const t1 = t0_ + 2 * Second;
@@ -152,24 +131,11 @@
   EXPECT_THAT(
       periodic[1](t1),
       AlmostEquals(
-<<<<<<< HEAD
-          Displacement<World>({0.5 * Metre, 0 * Metre, 0 * Metre}), 1));
-  // TODO(egg): This will become true once we take parity into account.
-  EXPECT_FALSE(PoissonSeriesSubspace::orthogonal(periodic_subspaces[0],
-                                                 periodic_subspaces[1]));
+          Displacement<World>({0 * Metre, 0.5 * Metre, 0 * Metre}), 1));
   EXPECT_THAT(
       periodic[2](t1),
       AlmostEquals(
-          Displacement<World>({0 * Metre, Sqrt(3) / 2 * Metre, 0 * Metre}), 0));
-  EXPECT_TRUE(PoissonSeriesSubspace::orthogonal(periodic_subspaces[0],
-                                                 periodic_subspaces[2]));
-=======
-          Displacement<World>({0 * Metre, 0.5 * Metre, 0 * Metre}), 1));
-  EXPECT_THAT(
-      periodic[2](t1),
-      AlmostEquals(
           Displacement<World>({0 * Metre, 0 * Metre, 0.5 * Metre}), 1));
->>>>>>> a3ff357e
   EXPECT_THAT(
       periodic[3](t1),
       AlmostEquals(
