﻿#pragma once

#include "numerics/fast_fourier_transform.hpp"

#include <optional>

#include "base/bits.hpp"
#include "quantities/elementary_functions.hpp"
#include "quantities/numbers.hpp"
#include "quantities/quantities.hpp"
#include "quantities/si.hpp"

namespace principia {
namespace numerics {
namespace internal_fast_fourier_transform {

using base::BitReversedIncrement;
using quantities::Angle;
using quantities::Sin;
using quantities::si::Radian;
using quantities::si::Unit;
namespace si = quantities::si;

// Implementation of the Danielson-Lánczos algorithm using templates for
// recursion and template specializations for short FFTs [DL42, Myr07].
template<int array_size_, int chunk_size_ = array_size_>
class DanielsonLánczos {
 public:
  static void Transform(typename std::array<std::complex<double>,
                                            array_size_>::iterator const begin);
};

template<int array_size_>
class DanielsonLánczos<array_size_, 1> {
 public:
  static void Transform(typename std::array<std::complex<double>,
                                            array_size_>::iterator const begin);
};

template<int array_size_>
class DanielsonLánczos<array_size_, 2> {
 public:
  static void Transform(typename std::array<std::complex<double>,
                                            array_size_>::iterator const begin);
};

template<int array_size_>
class DanielsonLánczos<array_size_, 4> {
 public:
  static void Transform(typename std::array<std::complex<double>,
                                            array_size_>::iterator const begin);
};

template<int array_size_, int chunk_size_>
void DanielsonLánczos<array_size_, chunk_size_>::Transform(
    typename std::array<std::complex<double>, array_size_>::iterator const
        begin) {
  constexpr int N = chunk_size_;

  DanielsonLánczos<array_size_, N / 2>::Transform(begin);
  DanielsonLánczos<array_size_, N / 2>::Transform(begin + N / 2);

  Angle const θ = π * Radian / N;
  double const sin_θ = Sin(θ);
  double const cos_2θ_minus_1 = -2 * sin_θ * sin_θ;
  double const sin_2θ = Sin(2 * θ);
  // Computing e⁻²ⁱ⁽ᵏ⁺¹⁾ᶿ as e⁻²ⁱᵏᶿ + e⁻²ⁱᵏᶿ (e⁻²ⁱᶿ - 1) rather than e⁻²ⁱᵏᶿe⁻²ⁱᶿ
  // improves accuracy [Myr07].
  std::complex<double> const e⁻²ⁱᶿ_minus_1(cos_2θ_minus_1, -sin_2θ);
  std::complex<double> e⁻²ⁱᵏᶿ = 1;
  auto it = begin;
  for (int k = 0; k < N / 2; ++it, ++k, e⁻²ⁱᵏᶿ += e⁻²ⁱᵏᶿ * (e⁻²ⁱᶿ_minus_1)) {
    auto const t = *(it + N / 2) * e⁻²ⁱᵏᶿ;
    *(it + N / 2) = *it - t;
    *it += t;
  }
}

template<int array_size_>
void DanielsonLánczos<array_size_, 1>::Transform(
    typename std::array<std::complex<double>, array_size_>::iterator const
        begin) {}

template<int array_size_>
void DanielsonLánczos<array_size_, 2>::Transform(
    typename std::array<std::complex<double>, array_size_>::iterator const
        begin) {
  auto const t = *(begin + 1);
  *(begin + 1) = *begin - t;
  *begin += t;
}

template<int array_size_>
void DanielsonLánczos<array_size_, 4>::Transform(
    typename std::array<std::complex<double>, array_size_>::iterator const
        begin) {
  {
    auto const t = *(begin + 1);
    *(begin + 1) = *begin - t;
    *begin += t;
  }
  {
    auto const t = *(begin + 3);
    *(begin + 3) = {(begin + 2)->imag() - t.imag(),
                    t.real() - (begin + 2)->real()};
    *(begin + 2) += t;
  }
  {
    auto const t = *(begin + 2);
    *(begin + 2) = *begin - t;
    *begin += t;
  }
  {
    auto const t = *(begin + 3);
    *(begin + 3) = *(begin + 1) - t;
    *(begin + 1) += t;
  }
}

<<<<<<< HEAD
template<typename Container, int size_>
FastFourierTransform<Container, size_>::FastFourierTransform(
    Container const& container,
    Time const& Δt)
    : FastFourierTransform(container.cbegin(), container.cend(), Δt) {}

template<typename Container, int size_>
FastFourierTransform<Container, size_>::FastFourierTransform(
    typename Container::const_iterator begin,
    typename Container::const_iterator end,
    Time const& Δt)
    : Δt_(Δt),
      ω_(2 * π * Radian / (size * Δt_)) {
=======
template<typename Scalar, std::size_t size_>
template<typename Container, typename>
FastFourierTransform<Scalar, size_>::FastFourierTransform(
    Container const& container)
    : FastFourierTransform(container.cbegin(), container.cend()) {}

template<typename Scalar, std::size_t size_>
template<typename Iterator, typename>
FastFourierTransform<Scalar, size_>::FastFourierTransform(
    Iterator const begin,
    Iterator const end) {
>>>>>>> 9bb33100
  DCHECK_EQ(size, std::distance(begin, end));

  // Type decay, reindexing, and promotion to complex.
  int bit_reversed_index = 0;
  for (auto it = begin;
       it != end;
       ++it,
       bit_reversed_index = BitReversedIncrement(bit_reversed_index,
                                                 log2_size)) {
    transform_[bit_reversed_index] = *it / si::Unit<Scalar>;
  }

  DanielsonLánczos<size>::Transform(transform_.begin());
}

<<<<<<< HEAD
template<typename Container, int size_>
std::map<AngularFrequency,
         Square<typename FastFourierTransform<Container, size_>::Scalar>>
FastFourierTransform<Container, size_>::PowerSpectrum() const {
  std::map<AngularFrequency, Square<Scalar>> spectrum;
  int k = 0;
  for (auto const& coefficient : transform_) {
    spectrum.emplace_hint(spectrum.end(),
                          k * ω_,
                          std::norm(coefficient) * si::Unit<Square<Scalar>>);
    ++k;
  }
  return spectrum;
}

template<typename Container, int size_>
Interval<AngularFrequency> FastFourierTransform<Container, size_>::Mode()
    const {
  auto const spectrum = PowerSpectrum();
  std::map<AngularFrequency, Square<Scalar>>::const_iterator max =
      spectrum.end();
  for (auto it = spectrum.begin(); it != spectrum.end(); ++it) {
    if (max == spectrum.end() || it->second > max->second) {
      max = it;
    }
  }
  Interval<AngularFrequency> result;
  if (max == spectrum.begin()) {
    result.Include(max->first);
  } else {
    result.Include(std::prev(max)->first);
  }
  if (max == std::prev(spectrum.end())) {
    result.Include(max->first);
  } else {
    result.Include(std::next(max)->first);
  }
  return result;
}
=======
template<typename Scalar, std::size_t size_>
FastFourierTransform<Scalar, size_>::FastFourierTransform(
    std::array<Scalar, size> const& container)
    : FastFourierTransform(container.cbegin(), container.cend()) {}
>>>>>>> 9bb33100

}  // namespace internal_fast_fourier_transform
}  // namespace numerics
}  // namespace principia<|MERGE_RESOLUTION|>--- conflicted
+++ resolved
@@ -117,33 +117,21 @@
   }
 }
 
-<<<<<<< HEAD
-template<typename Container, int size_>
-FastFourierTransform<Container, size_>::FastFourierTransform(
+template<typename Scalar, std::size_t size_>
+template<typename Container, typename>
+FastFourierTransform<Scalar, size_>::FastFourierTransform(
     Container const& container,
     Time const& Δt)
     : FastFourierTransform(container.cbegin(), container.cend(), Δt) {}
-
-template<typename Container, int size_>
-FastFourierTransform<Container, size_>::FastFourierTransform(
-    typename Container::const_iterator begin,
-    typename Container::const_iterator end,
-    Time const& Δt)
-    : Δt_(Δt),
-      ω_(2 * π * Radian / (size * Δt_)) {
-=======
-template<typename Scalar, std::size_t size_>
-template<typename Container, typename>
-FastFourierTransform<Scalar, size_>::FastFourierTransform(
-    Container const& container)
-    : FastFourierTransform(container.cbegin(), container.cend()) {}
 
 template<typename Scalar, std::size_t size_>
 template<typename Iterator, typename>
 FastFourierTransform<Scalar, size_>::FastFourierTransform(
     Iterator const begin,
-    Iterator const end) {
->>>>>>> 9bb33100
+    Iterator const end,
+    Time const& Δt)
+    : Δt_(Δt),
+      ω_(2 * π * Radian / (size * Δt_)) {
   DCHECK_EQ(size, std::distance(begin, end));
 
   // Type decay, reindexing, and promotion to complex.
@@ -159,7 +147,6 @@
   DanielsonLánczos<size>::Transform(transform_.begin());
 }
 
-<<<<<<< HEAD
 template<typename Container, int size_>
 std::map<AngularFrequency,
          Square<typename FastFourierTransform<Container, size_>::Scalar>>
@@ -199,12 +186,6 @@
   }
   return result;
 }
-=======
-template<typename Scalar, std::size_t size_>
-FastFourierTransform<Scalar, size_>::FastFourierTransform(
-    std::array<Scalar, size> const& container)
-    : FastFourierTransform(container.cbegin(), container.cend()) {}
->>>>>>> 9bb33100
 
 }  // namespace internal_fast_fourier_transform
 }  // namespace numerics
