--- conflicted
+++ resolved
@@ -163,7 +163,6 @@
   PolynomialsByAngularFrequency periodic;
   periodic.reserve(periodic_.size());
   for (auto const& [ω, polynomials] : periodic_) {
-<<<<<<< HEAD
     double const cos_ω_shift = Cos(ω * shift);
     double const sin_ω_shift = Sin(ω * shift);
     Polynomial const sin_at_origin = polynomials.sin.AtOrigin(origin);
@@ -175,16 +174,6 @@
                                               cos_at_origin * cos_ω_shift});
   }
   return {TrustedPrivateConstructor{}, std::move(aperiodic), std::move(periodic)};
-=======
-    Polynomial const sin = polynomials.sin.AtOrigin(origin);
-    Polynomial const cos = polynomials.cos.AtOrigin(origin);
-    periodic.emplace_back(
-        ω,
-        Polynomials{/*sin=*/sin * Cos(ω * shift) - cos * Sin(ω * shift),
-                    /*cos=*/sin * Sin(ω * shift) + cos * Cos(ω * shift)});
-  }
-  return {PrivateConstructor{}, std::move(aperiodic), std::move(periodic)};
->>>>>>> 17e028c3
 }
 
 template<typename Value, int degree_,
@@ -352,11 +341,7 @@
         typename Result::Polynomials{/*sin=*/-polynomials.sin,
                                      /*cos=*/-polynomials.cos});
   }
-<<<<<<< HEAD
   return {typename Result::TrustedPrivateConstructor{},
-=======
-  return {typename Result::PrivateConstructor{},
->>>>>>> 17e028c3
           std::move(aperiodic),
           std::move(periodic)};
 }
@@ -409,13 +394,9 @@
       ++it_right;
     }
   }
-<<<<<<< HEAD
   // Because we have done a merge on the periodic vectors, we can use the
   // trusted constructor.
   return {typename Result::TrustedPrivateConstructor{},
-=======
-  return {typename Result::PrivateConstructor{},
->>>>>>> 17e028c3
           std::move(aperiodic),
           std::move(periodic)};
 }
@@ -468,13 +449,9 @@
       ++it_right;
     }
   }
-<<<<<<< HEAD
   // Because we have done a merge on the periodic vectors, we can use the
   // trusted constructor.
   return {typename Result::TrustedPrivateConstructor{},
-=======
-  return {typename Result::PrivateConstructor{},
->>>>>>> 17e028c3
           std::move(aperiodic),
           std::move(periodic)};
 }
@@ -514,11 +491,7 @@
         typename Result::Polynomials{/*sin=*/polynomials.sin * right,
                                      /*cos=*/polynomials.cos * right});
   }
-<<<<<<< HEAD
   return {typename Result::TrustedPrivateConstructor{},
-=======
-  return {typename Result::PrivateConstructor{},
->>>>>>> 17e028c3
           std::move(aperiodic),
           std::move(periodic)};
 }
@@ -538,11 +511,7 @@
         typename Result::Polynomials{/*sin=*/polynomials.sin / right,
                                      /*cos=*/polynomials.cos / right});
   }
-<<<<<<< HEAD
   return {typename Result::TrustedPrivateConstructor{},
-=======
-  return {typename Result::PrivateConstructor{},
->>>>>>> 17e028c3
           std::move(aperiodic),
           std::move(periodic)};
 }
@@ -906,7 +875,6 @@
       Primitive<typename Hilbert<LValue, RValue>::InnerProductType, Time>;
   Result result{};
   for (int i = 0; i < right.series_.size(); ++i) {
-<<<<<<< HEAD
     auto integrand = [i, &left, &right, &weight](Instant const& t) {
       return Hilbert<LValue, RValue>::InnerProduct(left(t) * weight(t),
                                                    right.series_[i](t));
@@ -914,13 +882,6 @@
     auto const integral = quadrature::GaussLegendre<points>(
         integrand, right.bounds_[i], right.bounds_[i + 1]);
     result += integral;
-=======
-    Instant const origin = right.series_[i].origin();
-    auto const integrand = PointwiseInnerProduct(
-        left.AtOrigin(origin) * weight.AtOrigin(origin), right.series_[i]);
-    auto const primitive = integrand.Primitive();
-    result += primitive(right.bounds_[i + 1]) - primitive(right.bounds_[i]);
->>>>>>> 17e028c3
   }
   return result / (t_max - t_min);
 }
@@ -951,7 +912,6 @@
       Primitive<typename Hilbert<LValue, RValue>::InnerProductType, Time>;
   Result result{};
   for (int i = 0; i < left.series_.size(); ++i) {
-<<<<<<< HEAD
     auto integrand = [i, &left, &right, &weight](Instant const& t) {
       return Hilbert<LValue, RValue>::InnerProduct(left.series_[i](t),
                                                    right (t) * weight(t));
@@ -959,13 +919,6 @@
     auto const integral = quadrature::GaussLegendre<points>(
         integrand, left.bounds_[i], left.bounds_[i + 1]);
     result += integral;
-=======
-    Instant const origin = left.series_[i].origin();
-    auto const integrand = PointwiseInnerProduct(
-        left.series_[i], right.AtOrigin(origin) * weight.AtOrigin(origin));
-    auto const primitive = integrand.Primitive();
-    result += primitive(left.bounds_[i + 1]) - primitive(left.bounds_[i]);
->>>>>>> 17e028c3
   }
   return result / (t_max - t_min);
 }
