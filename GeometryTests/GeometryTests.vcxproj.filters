--- conflicted
+++ resolved
@@ -32,13 +32,11 @@
     <ClCompile Include="R3ElementTests.cpp">
       <Filter>Source Files</Filter>
     </ClCompile>
-<<<<<<< HEAD
+    <ClCompile Include="stdafx.cpp">
+      <Filter>Properties</Filter>
+    </ClCompile>
     <ClCompile Include="SignTests.cpp">
       <Filter>Source Files</Filter>
-=======
-    <ClCompile Include="stdafx.cpp">
-      <Filter>Properties</Filter>
->>>>>>> 6cc639bb
-    </ClCompile>
+    </ClCompile>
   </ItemGroup>
 </Project>