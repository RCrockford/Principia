--- conflicted
+++ resolved
@@ -44,18 +44,12 @@
     <ClInclude Include="physics_bubble.hpp">
       <Filter>Header Files</Filter>
     </ClInclude>
-<<<<<<< HEAD
-    <ClInclude Include="mobile_interface.hpp">
-      <Filter>Header Files</Filter>
-    </ClInclude>
     <ClInclude Include="manœuvre.hpp">
       <Filter>Header Files</Filter>
     </ClInclude>
     <ClInclude Include="manœuvre_body.hpp">
       <Filter>Source Files</Filter>
     </ClInclude>
-=======
->>>>>>> 63babd57
   </ItemGroup>
   <ItemGroup>
     <ClCompile Include="interface.cpp">
