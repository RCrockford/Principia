--- conflicted
+++ resolved
@@ -76,11 +76,7 @@
   //TODO(phl):Comment.
   virtual Status Replace(Burn&& burn, int index);
   // |size()| must be greater than 0.
-<<<<<<< HEAD
-  virtual bool ReplaceLast(Burn&& burn);
-=======
   virtual bool ReplaceLast(NavigationManœuvre::Burn const& burn);
->>>>>>> 7990d3f9
 
   // Returns false and has no effect if |desired_final_time| is before the end
   // of the last manœuvre or before |initial_time_|.
