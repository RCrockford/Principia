--- conflicted
+++ resolved
@@ -183,20 +183,6 @@
       Ephemeris<Barycentric>::NewtonianMotionEquation>::Instance>
       fixed_instance_;
 
-<<<<<<< HEAD
-=======
-  // The |PileUp| is seen as a (currently non-rotating) rigid body; the degrees
-  // of freedom of the parts in the frame of that body can be set, however their
-  // motion is not integrated; this is simply applied as an offset from the
-  // rigid body motion of the |PileUp|.
-  // The origin of |RigidPileUp| is the centre of mass of the pile up.
-  // Its axes are those of Barycentric for now; eventually we will probably want
-  // to use the inertia ellipsoid.
-  using RigidPileUp = Frame<serialization::Frame::PluginTag,
-                            serialization::Frame::RIGID_PILE_UP,
-                            NonInertial>;
-
->>>>>>> 1abbaa53
   PartTo<DegreesOfFreedom<RigidPileUp>> actual_part_degrees_of_freedom_;
   PartTo<DegreesOfFreedom<ApparentBubble>> apparent_part_degrees_of_freedom_;
 
