--- conflicted
+++ resolved
@@ -169,25 +169,15 @@
 }
 
 void FlightPlan::BurnLastSegment(NavigationManœuvre const& manœuvre) {
-<<<<<<< HEAD
   if (manœuvre.initial_time() < manœuvre.final_time()) {
     ephemeris_->FlowWithAdaptiveStep(
         segments_.back().get(),
-        manœuvre.acceleration(*segments_.back()),
+        manœuvre.acceleration(),
         length_integration_tolerance_,
         speed_integration_tolerance_,
         integrator_,
         manœuvre.final_time());
   }
-=======
-  ephemeris_->FlowWithAdaptiveStep(
-      segments_.back().get(),
-      manœuvre.acceleration(),
-      length_integration_tolerance_,
-      speed_integration_tolerance_,
-      integrator_,
-      manœuvre.final_time());
->>>>>>> 5c983bda
 }
 
 void FlightPlan::CoastLastSegment(Instant const& final_time) {
